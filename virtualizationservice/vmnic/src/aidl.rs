// Copyright 2024, The Android Open Source Project
//
// Licensed under the Apache License, Version 2.0 (the "License");
// you may not use this file except in compliance with the License.
// You may obtain a copy of the License at
//
//     http://www.apache.org/licenses/LICENSE-2.0
//
// Unless required by applicable law or agreed to in writing, software
// distributed under the License is distributed on an "AS IS" BASIS,
// WITHOUT WARRANTIES OR CONDITIONS OF ANY KIND, either express or implied.
// See the License for the specific language governing permissions and
// limitations under the License.

//! Implementation of the AIDL interface of Vmnic.

use anyhow::anyhow;
use android_system_virtualizationservice_internal::aidl::android::system::virtualizationservice_internal::IVmnic::IVmnic;
use binder::{self, ExceptionCode, Interface, IntoBinderResult, ParcelFileDescriptor};
use log::info;
<<<<<<< HEAD
=======
use nix::ioctl_write_ptr_bad;
use nix::sys::ioctl::ioctl_num_type;
use nix::sys::socket::{socket, AddressFamily, SockFlag, SockType};
use std::ffi::{CStr, CString};
use std::fs::OpenOptions;
use std::os::fd::{AsRawFd, RawFd};
use std::slice::from_raw_parts;

const TUNGETIFF: ioctl_num_type = 0x800454d2u32 as ioctl_num_type;
const TUNSETIFF: ioctl_num_type = 0x400454ca;
const SIOCSIFFLAGS: ioctl_num_type = 0x00008914;

ioctl_write_ptr_bad!(ioctl_tungetiff, TUNGETIFF, ifreq);
ioctl_write_ptr_bad!(ioctl_tunsetiff, TUNSETIFF, ifreq);
ioctl_write_ptr_bad!(ioctl_siocsifflags, SIOCSIFFLAGS, ifreq);

fn validate_ifname(ifname: &[c_char]) -> Result<()> {
    if ifname.len() >= IFNAMSIZ {
        return Err(anyhow!(format!("Interface name is too long")));
    }
    Ok(())
}

fn create_tap_interface(fd: RawFd, sockfd: c_int, ifname: &[c_char]) -> Result<()> {
    // SAFETY: All-zero is a valid value for the ifreq type.
    let mut ifr: ifreq = unsafe { std::mem::zeroed() };
    ifr.ifr_ifru.ifru_flags = (IFF_TAP | IFF_NO_PI | IFF_VNET_HDR) as c_short;
    ifr.ifr_name[..ifname.len()].copy_from_slice(ifname);
    // SAFETY: It modifies the state in the kernel, not the state of this process in any way.
    unsafe { ioctl_tunsetiff(fd, &ifr) }.context("Failed to ioctl TUNSETIFF")?;
    // SAFETY: ifr_ifru holds ifru_flags in its union field.
    unsafe { ifr.ifr_ifru.ifru_flags |= IFF_UP as c_short };
    // SAFETY: It modifies the state in the kernel, not the state of this process in any way.
    unsafe { ioctl_siocsifflags(sockfd, &ifr) }.context("Failed to ioctl SIOCSIFFLAGS")?;
    Ok(())
}

fn get_tap_ifreq(fd: RawFd) -> Result<ifreq> {
    // SAFETY: All-zero is a valid value for the ifreq type.
    let ifr: ifreq = unsafe { std::mem::zeroed() };
    // SAFETY: Returned `ifr` of given file descriptor is set from TUNSETIFF ioctl while executing
    // create_tap_interface(fd, sockfd, ifname). So the variable `ifr` should be safe.
    unsafe { ioctl_tungetiff(fd, &ifr) }.context("Failed to ioctl TUNGETIFF")?;
    Ok(ifr)
}

fn delete_tap_interface(sockfd: c_int, ifr: &mut ifreq) -> Result<()> {
    // SAFETY: After calling TUNGETIFF, ifr_ifru holds ifru_flags in its union field.
    unsafe { ifr.ifr_ifru.ifru_flags &= !IFF_UP as c_short };
    // SAFETY: It modifies the state in the kernel, not the state of this process in any way.
    unsafe { ioctl_siocsifflags(sockfd, ifr) }.context("Failed to ioctl SIOCSIFFLAGS")?;
    Ok(())
}
>>>>>>> 49c1d07c

#[derive(Debug, Default)]
pub struct Vmnic {}

impl Vmnic {
    pub fn init() -> Vmnic {
        Vmnic::default()
    }
}

impl Interface for Vmnic {}

impl IVmnic for Vmnic {
    fn createTapInterface(&self, iface_name_suffix: &str) -> binder::Result<ParcelFileDescriptor> {
<<<<<<< HEAD
        let ifname = format!("avf_tap_{iface_name_suffix}");
        info!("Creating TAP interface {}", ifname);

        Err(anyhow!("Creating TAP network interface is not supported yet"))
            .or_binder_exception(ExceptionCode::UNSUPPORTED_OPERATION)
=======
        let ifname = CString::new(format!("avf_tap_{iface_name_suffix}"))
            .context(format!(
                "Failed to construct TAP interface name as CString: avf_tap_{iface_name_suffix}"
            ))
            .or_service_specific_exception(-1)?;
        let ifname_bytes = ifname.as_bytes_with_nul();
        // SAFETY: Converting from &[u8] into &[c_char].
        let ifname_bytes =
            unsafe { from_raw_parts(ifname_bytes.as_ptr().cast::<c_char>(), ifname_bytes.len()) };
        validate_ifname(ifname_bytes)
            .context(format!("Invalid interface name: {ifname:#?}"))
            .or_service_specific_exception(-1)?;

        let tunfd = OpenOptions::new()
            .read(true)
            .write(true)
            .open("/dev/tun")
            .context("Failed to open /dev/tun")
            .or_service_specific_exception(-1)?;
        let sock = socket(AddressFamily::Inet, SockType::Datagram, SockFlag::empty(), None)
            .context("Failed to create socket")
            .or_service_specific_exception(-1)?;
        create_tap_interface(tunfd.as_raw_fd(), sock.as_raw_fd(), ifname_bytes)
            .context(format!("Failed to create TAP interface: {ifname:#?}"))
            .or_service_specific_exception(-1)?;

        info!("Created TAP network interface: {ifname:#?}");
        Ok(ParcelFileDescriptor::new(tunfd))
    }

    fn deleteTapInterface(&self, tapfd: &ParcelFileDescriptor) -> binder::Result<()> {
        let mut tap_ifreq = get_tap_ifreq(tapfd.as_raw_fd())
            .context("Failed to get ifreq of TAP interface")
            .or_service_specific_exception(-1)?;
        // SAFETY: tap_ifreq.ifr_name is null-terminated within IFNAMSIZ, validated when creating
        // TAP interface.
        let ifname = unsafe { CStr::from_ptr(tap_ifreq.ifr_name.as_ptr()) };

        let sock = socket(AddressFamily::Inet, SockType::Datagram, SockFlag::empty(), None)
            .context("Failed to create socket")
            .or_service_specific_exception(-1)?;
        delete_tap_interface(sock.as_raw_fd(), &mut tap_ifreq)
            .context(format!("Failed to create TAP interface: {ifname:#?}"))
            .or_service_specific_exception(-1)?;

        info!("Deleted TAP network interface: {ifname:#?}");
        Ok(())
>>>>>>> 49c1d07c
    }
}<|MERGE_RESOLUTION|>--- conflicted
+++ resolved
@@ -14,12 +14,11 @@
 
 //! Implementation of the AIDL interface of Vmnic.
 
-use anyhow::anyhow;
+use anyhow::{anyhow, Context, Result};
 use android_system_virtualizationservice_internal::aidl::android::system::virtualizationservice_internal::IVmnic::IVmnic;
-use binder::{self, ExceptionCode, Interface, IntoBinderResult, ParcelFileDescriptor};
+use binder::{self, Interface, IntoBinderResult, ParcelFileDescriptor};
+use libc::{c_char, c_int, c_short, ifreq, IFF_NO_PI, IFF_TAP, IFF_UP, IFF_VNET_HDR, IFNAMSIZ};
 use log::info;
-<<<<<<< HEAD
-=======
 use nix::ioctl_write_ptr_bad;
 use nix::sys::ioctl::ioctl_num_type;
 use nix::sys::socket::{socket, AddressFamily, SockFlag, SockType};
@@ -73,7 +72,6 @@
     unsafe { ioctl_siocsifflags(sockfd, ifr) }.context("Failed to ioctl SIOCSIFFLAGS")?;
     Ok(())
 }
->>>>>>> 49c1d07c
 
 #[derive(Debug, Default)]
 pub struct Vmnic {}
@@ -88,13 +86,6 @@
 
 impl IVmnic for Vmnic {
     fn createTapInterface(&self, iface_name_suffix: &str) -> binder::Result<ParcelFileDescriptor> {
-<<<<<<< HEAD
-        let ifname = format!("avf_tap_{iface_name_suffix}");
-        info!("Creating TAP interface {}", ifname);
-
-        Err(anyhow!("Creating TAP network interface is not supported yet"))
-            .or_binder_exception(ExceptionCode::UNSUPPORTED_OPERATION)
-=======
         let ifname = CString::new(format!("avf_tap_{iface_name_suffix}"))
             .context(format!(
                 "Failed to construct TAP interface name as CString: avf_tap_{iface_name_suffix}"
@@ -142,6 +133,5 @@
 
         info!("Deleted TAP network interface: {ifname:#?}");
         Ok(())
->>>>>>> 49c1d07c
     }
 }