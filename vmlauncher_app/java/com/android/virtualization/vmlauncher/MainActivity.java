/*
 * Copyright (C) 2024 The Android Open Source Project
 *
 * Licensed under the Apache License, Version 2.0 (the "License");
 * you may not use this file except in compliance with the License.
 * You may obtain a copy of the License at
 *
 *      http://www.apache.org/licenses/LICENSE-2.0
 *
 * Unless required by applicable law or agreed to in writing, software
 * distributed under the License is distributed on an "AS IS" BASIS,
 * WITHOUT WARRANTIES OR CONDITIONS OF ANY KIND, either express or implied.
 * See the License for the specific language governing permissions and
 * limitations under the License.
 */

package com.android.virtualization.vmlauncher;

import static android.system.virtualmachine.VirtualMachineConfig.CPU_TOPOLOGY_MATCH_HOST;

import android.app.Activity;
import android.graphics.Rect;
import android.os.Bundle;
import android.os.RemoteException;
import android.os.ServiceManager;
import android.crosvm.ICrosvmAndroidDisplayService;
import android.system.virtualizationservice_internal.IVirtualizationServiceInternal;
import android.system.virtualmachine.VirtualMachineCustomImageConfig;
import android.system.virtualmachine.VirtualMachineCustomImageConfig.DisplayConfig;
import android.util.DisplayMetrics;
import android.util.Log;
import android.system.virtualmachine.VirtualMachine;
import android.system.virtualmachine.VirtualMachineCallback;
import android.system.virtualmachine.VirtualMachineConfig;
import android.system.virtualmachine.VirtualMachineException;
import android.system.virtualmachine.VirtualMachineManager;
import android.view.Display;
import android.view.InputDevice;
import android.view.SurfaceHolder;
import android.view.SurfaceView;
import android.view.KeyEvent;
import android.view.View;
import android.view.WindowManager;
import android.view.WindowInsets;
import android.view.WindowInsetsController;
import android.view.WindowMetrics;

<<<<<<< HEAD
=======
import libcore.io.IoBridge;

>>>>>>> 8b7d8422
import org.json.JSONArray;
import org.json.JSONException;
import org.json.JSONObject;

<<<<<<< HEAD
=======
import java.io.BufferedOutputStream;
>>>>>>> 8b7d8422
import java.io.BufferedReader;
import java.io.IOException;
import java.io.InputStream;
import java.io.InputStreamReader;
import java.nio.file.Files;
import java.nio.file.Path;
import java.util.Arrays;
import java.util.concurrent.ExecutorService;
import java.util.concurrent.Executors;

public class MainActivity extends Activity {
    private static final String TAG = "VmLauncherApp";
    private static final String VM_NAME = "my_custom_vm";
    private static final boolean DEBUG = true;
    private final ExecutorService mExecutorService = Executors.newFixedThreadPool(4);
    private VirtualMachine mVirtualMachine;

    private VirtualMachineConfig createVirtualMachineConfig(String jsonPath) {
        VirtualMachineConfig.Builder configBuilder =
                new VirtualMachineConfig.Builder(getApplication());
        configBuilder.setCpuTopology(CPU_TOPOLOGY_MATCH_HOST);

        configBuilder.setProtectedVm(false);
        if (DEBUG) {
            configBuilder.setDebugLevel(VirtualMachineConfig.DEBUG_LEVEL_FULL);
            configBuilder.setVmOutputCaptured(true);
        }
        VirtualMachineCustomImageConfig.Builder customImageConfigBuilder =
                new VirtualMachineCustomImageConfig.Builder();
        try {
            String rawJson = new String(Files.readAllBytes(Path.of(jsonPath)));
            JSONObject json = new JSONObject(rawJson);
            customImageConfigBuilder.setName(json.optString("name", ""));
            if (json.has("kernel")) {
                customImageConfigBuilder.setKernelPath(json.getString("kernel"));
            }
            if (json.has("initrd")) {
                customImageConfigBuilder.setInitrdPath(json.getString("initrd"));
            }
            if (json.has("params")) {
                Arrays.stream(json.getString("params").split(" "))
                        .forEach(customImageConfigBuilder::addParam);
            }
            if (json.has("bootloader")) {
                customImageConfigBuilder.setBootloaderPath(json.getString("bootloader"));
            }
            if (json.has("disks")) {
                JSONArray diskArr = json.getJSONArray("disks");
                for (int i = 0; i < diskArr.length(); i++) {
                    JSONObject item = diskArr.getJSONObject(i);
                    if (item.has("image")) {
                        if (item.optBoolean("writable", false)) {
                            customImageConfigBuilder.addDisk(
                                    VirtualMachineCustomImageConfig.Disk.RWDisk(
                                            item.getString("image")));
                        } else {
                            customImageConfigBuilder.addDisk(
                                    VirtualMachineCustomImageConfig.Disk.RODisk(
                                            item.getString("image")));
                        }
                    }
                }
            }
            if (json.has("console_input_device")) {
                configBuilder.setConsoleInputDevice(json.getString("console_input_device"));
            }

            configBuilder.setMemoryBytes(8L * 1024 * 1024 * 1024 /* 8 GB */);
            WindowMetrics windowMetrics = getWindowManager().getCurrentWindowMetrics();
            Rect windowSize = windowMetrics.getBounds();
            int dpi = (int) (DisplayMetrics.DENSITY_DEFAULT * windowMetrics.getDensity());
            DisplayConfig.Builder displayConfigBuilder = new DisplayConfig.Builder();
            displayConfigBuilder.setWidth(windowSize.right);
            displayConfigBuilder.setHeight(windowSize.bottom);
            displayConfigBuilder.setHorizontalDpi(dpi);
            displayConfigBuilder.setVerticalDpi(dpi);

            Display display = getDisplay();
            if (display != null) {
                displayConfigBuilder.setRefreshRate((int) display.getRefreshRate());
            }

            customImageConfigBuilder.setDisplayConfig(displayConfigBuilder.build());
            customImageConfigBuilder.useTouch(true);
            customImageConfigBuilder.useKeyboard(true);
            customImageConfigBuilder.useMouse(true);

            configBuilder.setCustomImageConfig(customImageConfigBuilder.build());

        } catch (JSONException | IOException e) {
            throw new IllegalStateException("malformed input", e);
        }
        return configBuilder.build();
    }

    @Override
    public boolean onKeyDown(int keyCode, KeyEvent event) {
        if (mVirtualMachine == null) {
            return false;
        }
        return mVirtualMachine.sendKeyEvent(event);
    }

    @Override
    public boolean onKeyUp(int keyCode, KeyEvent event) {
        if (mVirtualMachine == null) {
            return false;
        }
        return mVirtualMachine.sendKeyEvent(event);
    }

    @Override
    protected void onCreate(Bundle savedInstanceState) {
        super.onCreate(savedInstanceState);
        try {
            // To ensure that the previous display service is removed.
            IVirtualizationServiceInternal.Stub.asInterface(
                            ServiceManager.waitForService("android.system.virtualizationservice"))
                    .clearDisplayService();
        } catch (RemoteException e) {
            Log.d(TAG, "failed to clearDisplayService");
        }
        getWindow().setDecorFitsSystemWindows(false);
        setContentView(R.layout.activity_main);
        VirtualMachineCallback callback =
                new VirtualMachineCallback() {
                    // store reference to ExecutorService to avoid race condition
                    private final ExecutorService mService = mExecutorService;

                    @Override
                    public void onPayloadStarted(VirtualMachine vm) {
                        Log.e(TAG, "payload start");
                    }

                    @Override
                    public void onPayloadReady(VirtualMachine vm) {
                        // This check doesn't 100% prevent race condition or UI hang.
                        // However, it's fine for demo.
                        if (mService.isShutdown()) {
                            return;
                        }
                        Log.d(TAG, "(Payload is ready. Testing VM service...)");
                    }

                    @Override
                    public void onPayloadFinished(VirtualMachine vm, int exitCode) {
                        // This check doesn't 100% prevent race condition, but is fine for demo.
                        if (!mService.isShutdown()) {
                            Log.d(
                                    TAG,
                                    String.format("(Payload finished. exit code: %d)", exitCode));
                        }
                    }

                    @Override
                    public void onError(VirtualMachine vm, int errorCode, String message) {
                        Log.d(
                                TAG,
                                String.format(
                                        "(Error occurred. code: %d, message: %s)",
                                        errorCode, message));
                    }

                    @Override
                    public void onStopped(VirtualMachine vm, int reason) {
                        Log.e(TAG, "vm stop");
                    }
                };

        try {
            VirtualMachineConfig config =
                    createVirtualMachineConfig("/data/local/tmp/vm_config.json");
            VirtualMachineManager vmm =
                    getApplication().getSystemService(VirtualMachineManager.class);
            if (vmm == null) {
                Log.e(TAG, "vmm is null");
                return;
            }
            mVirtualMachine = vmm.getOrCreate(VM_NAME, config);
            try {
                mVirtualMachine.setConfig(config);
            } catch (VirtualMachineException e) {
                vmm.delete(VM_NAME);
                mVirtualMachine = vmm.create(VM_NAME, config);
                Log.e(TAG, "error" + e);
            }

            Log.d(TAG, "vm start");
            mVirtualMachine.run();
            mVirtualMachine.setCallback(Executors.newSingleThreadExecutor(), callback);
            if (DEBUG) {
                InputStream console = mVirtualMachine.getConsoleOutput();
                InputStream log = mVirtualMachine.getLogOutput();
                mExecutorService.execute(new Reader("console", console));
                mExecutorService.execute(new Reader("log", log));
            }
        } catch (VirtualMachineException e) {
            throw new RuntimeException(e);
        }

        SurfaceView surfaceView = findViewById(R.id.surface_view);
        View backgroundTouchView = findViewById(R.id.background_touch_view);
        backgroundTouchView.setOnTouchListener(
                (v, event) -> {
                    if (mVirtualMachine == null) {
                        return false;
                    }
                    return mVirtualMachine.sendSingleTouchEvent(event);
                });
        surfaceView.requestUnbufferedDispatch(InputDevice.SOURCE_ANY);
        surfaceView.setOnCapturedPointerListener(
                (v, event) -> {
                    if (mVirtualMachine == null) {
                        return false;
                    }
                    return mVirtualMachine.sendMouseEvent(event);
                });
        surfaceView
                .getHolder()
                .addCallback(
                        // TODO(b/331708504): it should be handled in AVF framework.
                        new SurfaceHolder.Callback() {
                            @Override
                            public void surfaceCreated(SurfaceHolder holder) {
                                Log.d(
                                        TAG,
                                        "surface size: "
                                                + holder.getSurfaceFrame().flattenToString());
                                Log.d(
                                        TAG,
                                        "ICrosvmAndroidDisplayService.setSurface("
                                                + holder.getSurface()
                                                + ")");
                                runWithDisplayService(
                                        (service) -> service.setSurface(holder.getSurface()));
                            }

                            @Override
                            public void surfaceChanged(
                                    SurfaceHolder holder, int format, int width, int height) {
                                Log.d(TAG, "width: " + width + ", height: " + height);
                            }

                            @Override
                            public void surfaceDestroyed(SurfaceHolder holder) {
                                Log.d(TAG, "ICrosvmAndroidDisplayService.removeSurface()");
                                runWithDisplayService((service) -> service.removeSurface());
                            }
                        });
        getWindow().addFlags(WindowManager.LayoutParams.FLAG_KEEP_SCREEN_ON);

        // Fullscreen:
        WindowInsetsController windowInsetsController = surfaceView.getWindowInsetsController();
        windowInsetsController.setSystemBarsBehavior(
                WindowInsetsController.BEHAVIOR_SHOW_TRANSIENT_BARS_BY_SWIPE);
        windowInsetsController.hide(WindowInsets.Type.systemBars());
    }

    @Override
    public void onWindowFocusChanged(boolean hasFocus) {
        super.onWindowFocusChanged(hasFocus);
        if (hasFocus) {
            SurfaceView surfaceView = findViewById(R.id.surface_view);
            Log.d(TAG, "requestPointerCapture()");
            surfaceView.requestPointerCapture();
        }
    }

    @FunctionalInterface
    public interface RemoteExceptionCheckedFunction<T> {
        void apply(T t) throws RemoteException;
    }

    private void runWithDisplayService(
            RemoteExceptionCheckedFunction<ICrosvmAndroidDisplayService> func) {
        IVirtualizationServiceInternal vs =
                IVirtualizationServiceInternal.Stub.asInterface(
                        ServiceManager.waitForService("android.system.virtualizationservice"));
        try {
            Log.d(TAG, "wait for the display service");
            ICrosvmAndroidDisplayService service =
                    ICrosvmAndroidDisplayService.Stub.asInterface(vs.waitDisplayService());
            assert service != null;
            func.apply(service);
            Log.d(TAG, "job done");
        } catch (Exception e) {
            Log.d(TAG, "error", e);
        }
    }

    /** Reads data from an input stream and posts it to the output data */
    static class Reader implements Runnable {
        private final String mName;
        private final InputStream mStream;

        Reader(String name, InputStream stream) {
            mName = name;
            mStream = stream;
        }

        @Override
        public void run() {
            try {
                BufferedReader reader = new BufferedReader(new InputStreamReader(mStream));
                String line;
                while ((line = reader.readLine()) != null && !Thread.interrupted()) {
                    Log.d(TAG, mName + ": " + line);
                }
            } catch (IOException e) {
                Log.e(TAG, "Exception while posting " + mName + " output: " + e.getMessage());
            }
        }
    }
}<|MERGE_RESOLUTION|>--- conflicted
+++ resolved
@@ -19,49 +19,48 @@
 import static android.system.virtualmachine.VirtualMachineConfig.CPU_TOPOLOGY_MATCH_HOST;
 
 import android.app.Activity;
+import android.crosvm.ICrosvmAndroidDisplayService;
+import android.graphics.PixelFormat;
 import android.graphics.Rect;
 import android.os.Bundle;
+import android.os.ParcelFileDescriptor;
 import android.os.RemoteException;
 import android.os.ServiceManager;
-import android.crosvm.ICrosvmAndroidDisplayService;
 import android.system.virtualizationservice_internal.IVirtualizationServiceInternal;
-import android.system.virtualmachine.VirtualMachineCustomImageConfig;
-import android.system.virtualmachine.VirtualMachineCustomImageConfig.DisplayConfig;
-import android.util.DisplayMetrics;
-import android.util.Log;
 import android.system.virtualmachine.VirtualMachine;
 import android.system.virtualmachine.VirtualMachineCallback;
 import android.system.virtualmachine.VirtualMachineConfig;
+import android.system.virtualmachine.VirtualMachineCustomImageConfig;
+import android.system.virtualmachine.VirtualMachineCustomImageConfig.DisplayConfig;
 import android.system.virtualmachine.VirtualMachineException;
 import android.system.virtualmachine.VirtualMachineManager;
+import android.util.DisplayMetrics;
+import android.util.Log;
 import android.view.Display;
 import android.view.InputDevice;
+import android.view.KeyEvent;
 import android.view.SurfaceHolder;
 import android.view.SurfaceView;
-import android.view.KeyEvent;
 import android.view.View;
-import android.view.WindowManager;
 import android.view.WindowInsets;
 import android.view.WindowInsetsController;
+import android.view.WindowManager;
 import android.view.WindowMetrics;
 
-<<<<<<< HEAD
-=======
 import libcore.io.IoBridge;
 
->>>>>>> 8b7d8422
 import org.json.JSONArray;
 import org.json.JSONException;
 import org.json.JSONObject;
 
-<<<<<<< HEAD
-=======
 import java.io.BufferedOutputStream;
->>>>>>> 8b7d8422
 import java.io.BufferedReader;
 import java.io.IOException;
 import java.io.InputStream;
 import java.io.InputStreamReader;
+import java.io.OutputStream;
+import java.nio.ByteBuffer;
+import java.nio.ByteOrder;
 import java.nio.file.Files;
 import java.nio.file.Path;
 import java.util.Arrays;
@@ -72,8 +71,9 @@
     private static final String TAG = "VmLauncherApp";
     private static final String VM_NAME = "my_custom_vm";
     private static final boolean DEBUG = true;
-    private final ExecutorService mExecutorService = Executors.newFixedThreadPool(4);
+    private ExecutorService mExecutorService;
     private VirtualMachine mVirtualMachine;
+    private ParcelFileDescriptor mCursorStream;
 
     private VirtualMachineConfig createVirtualMachineConfig(String jsonPath) {
         VirtualMachineConfig.Builder configBuilder =
@@ -84,6 +84,7 @@
         if (DEBUG) {
             configBuilder.setDebugLevel(VirtualMachineConfig.DEBUG_LEVEL_FULL);
             configBuilder.setVmOutputCaptured(true);
+            configBuilder.setConnectVmConsole(true);
         }
         VirtualMachineCustomImageConfig.Builder customImageConfigBuilder =
                 new VirtualMachineCustomImageConfig.Builder();
@@ -172,6 +173,7 @@
     @Override
     protected void onCreate(Bundle savedInstanceState) {
         super.onCreate(savedInstanceState);
+        mExecutorService = Executors.newCachedThreadPool();
         try {
             // To ensure that the previous display service is removed.
             IVirtualizationServiceInternal.Stub.asInterface(
@@ -251,14 +253,19 @@
             if (DEBUG) {
                 InputStream console = mVirtualMachine.getConsoleOutput();
                 InputStream log = mVirtualMachine.getLogOutput();
-                mExecutorService.execute(new Reader("console", console));
+                OutputStream consoleLogFile =
+                        new LineBufferedOutputStream(
+                                getApplicationContext().openFileOutput("console.log", 0));
+                mExecutorService.execute(new CopyStreamTask("console", console, consoleLogFile));
                 mExecutorService.execute(new Reader("log", log));
             }
-        } catch (VirtualMachineException e) {
+        } catch (VirtualMachineException | IOException e) {
             throw new RuntimeException(e);
         }
 
         SurfaceView surfaceView = findViewById(R.id.surface_view);
+        SurfaceView cursorSurfaceView = findViewById(R.id.cursor_surface_view);
+        cursorSurfaceView.setZOrderMediaOverlay(true);
         View backgroundTouchView = findViewById(R.id.background_touch_view);
         backgroundTouchView.setOnTouchListener(
                 (v, event) -> {
@@ -292,7 +299,10 @@
                                                 + holder.getSurface()
                                                 + ")");
                                 runWithDisplayService(
-                                        (service) -> service.setSurface(holder.getSurface()));
+                                        (service) ->
+                                                service.setSurface(
+                                                        holder.getSurface(),
+                                                        false /* forCursor */));
                             }
 
                             @Override
@@ -304,7 +314,52 @@
                             @Override
                             public void surfaceDestroyed(SurfaceHolder holder) {
                                 Log.d(TAG, "ICrosvmAndroidDisplayService.removeSurface()");
-                                runWithDisplayService((service) -> service.removeSurface());
+                                runWithDisplayService(
+                                        (service) -> service.removeSurface(false /* forCursor */));
+                            }
+                        });
+        cursorSurfaceView.getHolder().setFormat(PixelFormat.RGBA_8888);
+        cursorSurfaceView
+                .getHolder()
+                .addCallback(
+                        new SurfaceHolder.Callback() {
+                            @Override
+                            public void surfaceCreated(SurfaceHolder holder) {
+                                try {
+                                    ParcelFileDescriptor[] pfds =
+                                            ParcelFileDescriptor.createSocketPair();
+                                    mExecutorService.execute(
+                                            new CursorHandler(cursorSurfaceView, pfds[0]));
+                                    mCursorStream = pfds[0];
+                                    runWithDisplayService(
+                                            (service) -> service.setCursorStream(pfds[1]));
+                                } catch (Exception e) {
+                                    Log.d("TAG", "failed to run cursor stream handler", e);
+                                }
+                                runWithDisplayService(
+                                        (service) ->
+                                                service.setSurface(
+                                                        holder.getSurface(), true /* forCursor */));
+                            }
+
+                            @Override
+                            public void surfaceChanged(
+                                    SurfaceHolder holder, int format, int width, int height) {
+                                Log.d(TAG, "width: " + width + ", height: " + height);
+                            }
+
+                            @Override
+                            public void surfaceDestroyed(SurfaceHolder holder) {
+                                Log.d(TAG, "ICrosvmAndroidDisplayService.removeSurface()");
+                                runWithDisplayService(
+                                        (service) -> service.removeSurface(true /* forCursor */));
+                                if (mCursorStream != null) {
+                                    try {
+                                        mCursorStream.close();
+                                    } catch (IOException e) {
+                                        Log.d(TAG, "failed to close fd", e);
+                                    }
+                                }
                             }
                         });
         getWindow().addFlags(WindowManager.LayoutParams.FLAG_KEEP_SCREEN_ON);
@@ -314,6 +369,15 @@
         windowInsetsController.setSystemBarsBehavior(
                 WindowInsetsController.BEHAVIOR_SHOW_TRANSIENT_BARS_BY_SWIPE);
         windowInsetsController.hide(WindowInsets.Type.systemBars());
+    }
+
+    @Override
+    protected void onDestroy() {
+        super.onDestroy();
+        if (mExecutorService != null) {
+            mExecutorService.shutdownNow();
+        }
+        Log.d(TAG, "destroyed");
     }
 
     @Override
@@ -348,6 +412,43 @@
         }
     }
 
+    static class CursorHandler implements Runnable {
+        private final SurfaceView mSurfaceView;
+        private final ParcelFileDescriptor mStream;
+
+        CursorHandler(SurfaceView s, ParcelFileDescriptor stream) {
+            mSurfaceView = s;
+            mStream = stream;
+        }
+
+        @Override
+        public void run() {
+            Log.d(TAG, "CursorHandler");
+            try {
+                ByteBuffer byteBuffer = ByteBuffer.allocate(8 /* (x: u32, y: u32) */);
+                byteBuffer.order(ByteOrder.LITTLE_ENDIAN);
+                while (true) {
+                    byteBuffer.clear();
+                    int bytes =
+                            IoBridge.read(
+                                    mStream.getFileDescriptor(),
+                                    byteBuffer.array(),
+                                    0,
+                                    byteBuffer.array().length);
+                    float x = (float) (byteBuffer.getInt() & 0xFFFFFFFF);
+                    float y = (float) (byteBuffer.getInt() & 0xFFFFFFFF);
+                    mSurfaceView.post(
+                            () -> {
+                                mSurfaceView.setTranslationX(x);
+                                mSurfaceView.setTranslationY(y);
+                            });
+                }
+            } catch (IOException e) {
+                Log.e(TAG, e.getMessage());
+            }
+        }
+    }
+
     /** Reads data from an input stream and posts it to the output data */
     static class Reader implements Runnable {
         private final String mName;
@@ -371,4 +472,49 @@
             }
         }
     }
+
+    private static class CopyStreamTask implements Runnable {
+        private final String mName;
+        private final InputStream mIn;
+        private final OutputStream mOut;
+
+        CopyStreamTask(String name, InputStream in, OutputStream out) {
+            mName = name;
+            mIn = in;
+            mOut = out;
+        }
+
+        @Override
+        public void run() {
+            try {
+                byte[] buffer = new byte[2048];
+                while (!Thread.interrupted()) {
+                    int len = mIn.read(buffer);
+                    if (len < 0) {
+                        break;
+                    }
+                    mOut.write(buffer, 0, len);
+                }
+            } catch (Exception e) {
+                Log.e(TAG, "Exception while posting " + mName, e);
+            }
+        }
+    }
+
+    private static class LineBufferedOutputStream extends BufferedOutputStream {
+        LineBufferedOutputStream(OutputStream out) {
+            super(out);
+        }
+
+        @Override
+        public void write(byte[] buf, int off, int len) throws IOException {
+            super.write(buf, off, len);
+            for (int i = 0; i < len; ++i) {
+                if (buf[off + i] == '\n') {
+                    flush();
+                    break;
+                }
+            }
+        }
+    }
 }