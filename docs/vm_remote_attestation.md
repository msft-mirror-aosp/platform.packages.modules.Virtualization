--- conflicted
+++ resolved
@@ -105,9 +105,6 @@
     set to true only when all the DICE certificates in the pVM DICE chain are in
     normal mode.
 -   The `vmComponents` field contains a list of all the APKs and apexes loaded
-<<<<<<< HEAD
-    by the pVM.
-=======
     by the pVM.
 
 ## To Support It
@@ -132,5 +129,4 @@
 If you don't set any of these variables, VM remote attestation will be enabled
 by default.
 
-[rkp-hal-markers]: https://android.googlesource.com/platform/hardware/interfaces/+/main/security/rkp/README.md#hal
->>>>>>> e4ee6001
+[rkp-hal-markers]: https://android.googlesource.com/platform/hardware/interfaces/+/main/security/rkp/README.md#hal