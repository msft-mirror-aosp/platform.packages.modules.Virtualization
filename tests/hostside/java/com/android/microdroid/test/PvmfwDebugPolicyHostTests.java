--- conflicted
+++ resolved
@@ -148,86 +148,6 @@
     }
 
     @Test
-<<<<<<< HEAD
-    public void testRamdump() throws Exception {
-        Pvmfw pvmfw = createPvmfw("avf_debug_policy_with_ramdump.dtbo");
-        pvmfw.serialize(mCustomPvmfwBinFileOnHost);
-        mMicrodroidDevice = launchProtectedVmAndWaitForBootCompleted(MICRODROID_DEBUG_FULL);
-
-        assertThat(readMicrodroidFileAsString(MICRODROID_CMDLINE_PATH)).contains("crashkernel=");
-        assertThat(readMicrodroidFileAsString(MICRODROID_DT_BOOTARGS_PATH))
-                .contains("crashkernel=");
-        assertThat(readMicrodroidFileAsHexString(MICRODROID_DT_RAMDUMP_PATH))
-                .isEqualTo(HEX_STRING_ONE);
-    }
-
-    @Test
-    public void testNoRamdump() throws Exception {
-        Pvmfw pvmfw = createPvmfw("avf_debug_policy_without_ramdump.dtbo");
-        pvmfw.serialize(mCustomPvmfwBinFileOnHost);
-        mMicrodroidDevice = launchProtectedVmAndWaitForBootCompleted(MICRODROID_DEBUG_FULL);
-
-        assertThat(readMicrodroidFileAsString(MICRODROID_CMDLINE_PATH))
-                .doesNotContain("crashkernel=");
-        assertThat(readMicrodroidFileAsString(MICRODROID_DT_BOOTARGS_PATH))
-                .doesNotContain("crashkernel=");
-        assertThat(readMicrodroidFileAsHexString(MICRODROID_DT_RAMDUMP_PATH))
-                .isEqualTo(HEX_STRING_ZERO);
-    }
-
-    @Test
-    public void testLog_consoleOutput() throws Exception {
-        Pvmfw pvmfw = createPvmfw("avf_debug_policy_with_log.dtbo");
-        pvmfw.serialize(mCustomPvmfwBinFileOnHost);
-
-        CommandResult result = tryLaunchProtectedNonDebuggableVm();
-
-        assertWithMessage("Microdroid's console message should have been enabled")
-                .that(hasConsoleOutput(result))
-                .isTrue();
-    }
-
-    @Test
-    public void testLog_logcat() throws Exception {
-        Pvmfw pvmfw = createPvmfw("avf_debug_policy_with_log.dtbo");
-        pvmfw.serialize(mCustomPvmfwBinFileOnHost);
-
-        tryLaunchProtectedNonDebuggableVm();
-
-        assertWithMessage("Microdroid's logcat should have been enabled")
-                .that(hasMicrodroidLogcatOutput())
-                .isTrue();
-    }
-
-    @Test
-    public void testNoLog_noConsoleOutput() throws Exception {
-        Pvmfw pvmfw = createPvmfw("avf_debug_policy_without_log.dtbo");
-        pvmfw.serialize(mCustomPvmfwBinFileOnHost);
-
-        CommandResult result = tryLaunchProtectedNonDebuggableVm();
-
-        assertWithMessage("Microdroid's console message shouldn't have been disabled")
-                .that(hasConsoleOutput(result))
-                .isFalse();
-    }
-
-    @Test
-    public void testNoLog_noLogcat() throws Exception {
-        Pvmfw pvmfw = createPvmfw("avf_debug_policy_without_log.dtbo");
-        pvmfw.serialize(mCustomPvmfwBinFileOnHost);
-
-        assertThrows(
-                "Microdroid shouldn't be recognized because of missing adb connection",
-                DeviceRuntimeException.class,
-                () ->
-                        launchProtectedVmAndWaitForBootCompleted(
-                                MICRODROID_DEBUG_NONE, BOOT_FAILURE_WAIT_TIME_MS));
-        assertThat(hasMicrodroidLogcatOutput()).isFalse();
-    }
-
-    @Test
-=======
->>>>>>> 6e18ff77
     public void testAdb_boots() throws Exception {
         assumeTrue(
                 "Skip if host wouldn't install adbd",
