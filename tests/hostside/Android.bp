--- conflicted
+++ resolved
@@ -9,37 +9,6 @@
 }
 
 genrule {
-<<<<<<< HEAD
-    name: "test_avf_debug_policy_with_ramdump",
-    defaults: ["test_avf_debug_policy_overlay"],
-    srcs: ["assets/avf_debug_policy_with_ramdump.dts"],
-    out: ["avf_debug_policy_with_ramdump.dtbo"],
-}
-
-genrule {
-    name: "test_avf_debug_policy_without_ramdump",
-    defaults: ["test_avf_debug_policy_overlay"],
-    srcs: ["assets/avf_debug_policy_without_ramdump.dts"],
-    out: ["avf_debug_policy_without_ramdump.dtbo"],
-}
-
-genrule {
-    name: "test_avf_debug_policy_with_log.dtbo",
-    defaults: ["test_avf_debug_policy_overlay"],
-    srcs: ["assets/avf_debug_policy_with_log.dts"],
-    out: ["avf_debug_policy_with_log.dtbo"],
-}
-
-genrule {
-    name: "test_avf_debug_policy_without_log.dtbo",
-    defaults: ["test_avf_debug_policy_overlay"],
-    srcs: ["assets/avf_debug_policy_without_log.dts"],
-    out: ["avf_debug_policy_without_log.dtbo"],
-}
-
-genrule {
-=======
->>>>>>> 6e18ff77
     name: "test_avf_debug_policy_with_adb",
     defaults: ["test_avf_debug_policy_overlay"],
     srcs: ["assets/avf_debug_policy_with_adb.dts"],
@@ -77,13 +46,6 @@
         ":test.com.android.virt.pem",
         ":test2.com.android.virt.pem",
         ":pvmfw_test",
-<<<<<<< HEAD
-        ":test_avf_debug_policy_with_ramdump",
-        ":test_avf_debug_policy_without_ramdump",
-        ":test_avf_debug_policy_with_log.dtbo",
-        ":test_avf_debug_policy_without_log.dtbo",
-=======
->>>>>>> 6e18ff77
         ":test_avf_debug_policy_with_adb",
         ":test_avf_debug_policy_without_adb",
         "assets/bcc.dat",
