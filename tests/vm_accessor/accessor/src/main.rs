// Copyright 2024, The Android Open Source Project
//
// Licensed under the Apache License, Version 2.0 (the "License");
// you may not use this file except in compliance with the License.
// You may obtain a copy of the License at
//
//     http://www.apache.org/licenses/LICENSE-2.0
//
// Unless required by applicable law or agreed to in writing, software
// distributed under the License is distributed on an "AS IS" BASIS,
// WITHOUT WARRANTIES OR CONDITIONS OF ANY KIND, either express or implied.
// See the License for the specific language governing permissions and
// limitations under the License.

//! Android VM control tool.

mod run;

use anyhow::Error;
use anyhow::{anyhow, bail};
use binder::ProcessState;
use log::info;
use run::run_vm;
use std::time::Duration;

// Private contract between IAccessor impl and VM service.
const PORT: i32 = 5678;

// MUST match with VINTF and init.rc
// TODO(b/354632613): Get this from VINTF
const SERVICE_NAME: &str = "android.os.IAccessor/IAccessorVmService/default";

fn main() -> Result<(), Error> {
    android_logger::init_once(
        android_logger::Config::default()
            .with_tag("accessor_demo")
            .with_max_level(log::LevelFilter::Debug),
    );

    let vm = run_vm()?;
    vm.wait_until_ready(Duration::from_secs(20)).unwrap();
    let accessor = vm.vm.createAccessorBinder(SERVICE_NAME, PORT).unwrap();

    let accessor_delegator = binder::delegate_accessor(SERVICE_NAME, accessor).unwrap();

    // If you want to serve multiple services in a VM, then register Accessor impls multiple times.
<<<<<<< HEAD
    let accessor = Accessor::new(vm, PORT);
    let accessor_binder = BnAccessor::new_binder(accessor, BinderFeatures::default());
    binder::register_lazy_service(SERVICE_NAME, accessor_binder.as_binder()).map_err(|e| {
=======
    binder::register_lazy_service(SERVICE_NAME, accessor_delegator).map_err(|e| {
>>>>>>> b68953cb
        anyhow!("Failed to register lazy service, service={SERVICE_NAME}, err={e:?}",)
    })?;
    info!("service {SERVICE_NAME} is registered as lazy service");

    ProcessState::join_thread_pool();

    bail!("Thread pool unexpectedly ended")
}<|MERGE_RESOLUTION|>--- conflicted
+++ resolved
@@ -44,13 +44,7 @@
     let accessor_delegator = binder::delegate_accessor(SERVICE_NAME, accessor).unwrap();
 
     // If you want to serve multiple services in a VM, then register Accessor impls multiple times.
-<<<<<<< HEAD
-    let accessor = Accessor::new(vm, PORT);
-    let accessor_binder = BnAccessor::new_binder(accessor, BinderFeatures::default());
-    binder::register_lazy_service(SERVICE_NAME, accessor_binder.as_binder()).map_err(|e| {
-=======
     binder::register_lazy_service(SERVICE_NAME, accessor_delegator).map_err(|e| {
->>>>>>> b68953cb
         anyhow!("Failed to register lazy service, service={SERVICE_NAME}, err={e:?}",)
     })?;
     info!("service {SERVICE_NAME} is registered as lazy service");
