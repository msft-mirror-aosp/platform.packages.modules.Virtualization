/*
 * Copyright (C) 2022 The Android Open Source Project
 *
 * Licensed under the Apache License, Version 2.0 (the "License");
 * you may not use this file except in compliance with the License.
 * You may obtain a copy of the License at
 *
 *      http://www.apache.org/licenses/LICENSE-2.0
 *
 * Unless required by applicable law or agreed to in writing, software
 * distributed under the License is distributed on an "AS IS" BASIS,
 * WITHOUT WARRANTIES OR CONDITIONS OF ANY KIND, either express or implied.
 * See the License for the specific language governing permissions and
 * limitations under the License.
 */

package com.android.microdroid.benchmark;

import static android.system.virtualmachine.VirtualMachineConfig.CPU_TOPOLOGY_ONE_CPU;
import static android.system.virtualmachine.VirtualMachineConfig.CPU_TOPOLOGY_MATCH_HOST;
import static android.system.virtualmachine.VirtualMachineConfig.DEBUG_LEVEL_FULL;
import static android.system.virtualmachine.VirtualMachineConfig.DEBUG_LEVEL_NONE;

import static androidx.test.platform.app.InstrumentationRegistry.getInstrumentation;

import static com.google.common.truth.Truth.assertThat;
import static com.google.common.truth.TruthJUnit.assume;

import android.app.Instrumentation;
import android.os.Bundle;
import android.os.ParcelFileDescriptor;
import android.os.ParcelFileDescriptor.AutoCloseInputStream;
import android.os.ParcelFileDescriptor.AutoCloseOutputStream;
import android.os.Process;
import android.os.RemoteException;
import android.system.virtualmachine.VirtualMachine;
import android.system.virtualmachine.VirtualMachineConfig;
import android.system.virtualmachine.VirtualMachineException;
import android.util.Log;

import com.android.microdroid.test.common.MetricsProcessor;
import com.android.microdroid.test.common.ProcessUtil;
import com.android.microdroid.test.device.MicrodroidDeviceTestBase;
import com.android.microdroid.testservice.IBenchmarkService;
import com.android.microdroid.testservice.ITestService;

import org.junit.After;
import org.junit.Before;
import org.junit.Rule;
import org.junit.Test;
import org.junit.rules.Timeout;
import org.junit.runner.RunWith;
import org.junit.runners.Parameterized;

import java.io.BufferedReader;
import java.io.File;
import java.io.FileReader;
import java.io.IOException;
import java.io.InputStream;
import java.io.InputStreamReader;
import java.io.OutputStream;
import java.io.OutputStreamWriter;
import java.io.Writer;
import java.nio.file.Files;
import java.util.ArrayList;
import java.util.Collections;
import java.util.HashMap;
import java.util.List;
import java.util.Map;
import java.util.OptionalLong;
import java.util.concurrent.atomic.AtomicReference;
import java.util.function.Function;

@RunWith(Parameterized.class)
public class MicrodroidBenchmarks extends MicrodroidDeviceTestBase {
    private static final String TAG = "MicrodroidBenchmarks";
    private static final String METRIC_NAME_PREFIX = getMetricPrefix() + "microdroid/";
    private static final int IO_TEST_TRIAL_COUNT = 5;
    private static final long ONE_MEBI = 1024 * 1024;

    @Rule public Timeout globalTimeout = Timeout.seconds(300);

    private static final String APEX_ETC_FS = "/apex/com.android.virt/etc/fs/";
    private static final double SIZE_MB = 1024.0 * 1024.0;
    private static final double NANO_TO_MILLI = 1_000_000.0;
    private static final double NANO_TO_MICRO = 1_000.0;
    private static final String MICRODROID_IMG_PREFIX = "microdroid_";
    private static final String MICRODROID_IMG_SUFFIX = ".img";

    @Parameterized.Parameters(name = "protectedVm={0}")
    public static Object[] protectedVmConfigs() {
        return new Object[] {false, true};
    }

    @Parameterized.Parameter public boolean mProtectedVm;

    private final MetricsProcessor mMetricsProcessor = new MetricsProcessor(METRIC_NAME_PREFIX);

    private Instrumentation mInstrumentation;

    private boolean mTeardownDebugfs;

    private void setupDebugfs() throws IOException {
        BufferedReader reader = new BufferedReader(new FileReader("/proc/mounts"));

        mTeardownDebugfs =
                !reader.lines().filter(line -> line.startsWith("debugfs ")).findAny().isPresent();

        if (mTeardownDebugfs) {
            executeCommand("mount -t debugfs none /sys/kernel/debug");
        }
    }

    @Before
    public void setup() throws IOException {
        grantPermission(VirtualMachine.MANAGE_VIRTUAL_MACHINE_PERMISSION);
        grantPermission(VirtualMachine.USE_CUSTOM_VIRTUAL_MACHINE_PERMISSION);
        prepareTestSetup(mProtectedVm);
        setMaxPerformanceTaskProfile();
        mInstrumentation = getInstrumentation();
    }

    @After
    public void tearDown() throws IOException {
        if (mTeardownDebugfs) {
            executeCommand("umount /sys/kernel/debug");
        }
    }

    private boolean canBootMicrodroidWithMemory(int mem)
            throws VirtualMachineException, InterruptedException, IOException {
        VirtualMachineConfig normalConfig =
                newVmConfigBuilder()
                        .setPayloadBinaryName("MicrodroidIdleNativeLib.so")
                        .setDebugLevel(DEBUG_LEVEL_NONE)
                        .setMemoryBytes(mem * ONE_MEBI)
                        .build();

        // returns true if succeeded at least once.
        final int trialCount = 5;
        for (int i = 0; i < trialCount; i++) {
            forceCreateNewVirtualMachine("test_vm_minimum_memory", normalConfig);

            if (tryBootVm(TAG, "test_vm_minimum_memory").payloadStarted) return true;
        }

        return false;
    }

    @Test
    public void testMinimumRequiredRAM()
            throws VirtualMachineException, InterruptedException, IOException {
        assume().withMessage("Skip on CF; too slow").that(isCuttlefish()).isFalse();

        int lo = 16, hi = 512, minimum = 0;
        boolean found = false;

        while (lo <= hi) {
            int mid = (lo + hi) / 2;
            if (canBootMicrodroidWithMemory(mid)) {
                found = true;
                minimum = mid;
                hi = mid - 1;
            } else {
                lo = mid + 1;
            }
        }

        assertThat(found).isTrue();

        Bundle bundle = new Bundle();
        bundle.putInt(METRIC_NAME_PREFIX + "minimum_required_memory", minimum);
        mInstrumentation.sendStatus(0, bundle);
    }

    private static class BootTimeStats {
        private final Map<BootTimeMetric, List<Double>> mData = new HashMap<>();

        public BootTimeStats(int trialCount) {
            for (BootTimeMetric metric : BootTimeMetric.values()) {
                mData.put(metric, new ArrayList<>(trialCount));
            }
        }

        public void collect(BootResult result) {
            for (BootTimeMetric metric : BootTimeMetric.values()) {
                OptionalLong value = result.getBootTimeMetricNanoTime(metric);
                if (value.isPresent()) {
                    mData.get(metric).add(value.getAsLong() / NANO_TO_MILLI);
                }
            }
        }

        public List<Double> get(BootTimeMetric metric) {
            return Collections.unmodifiableList(mData.get(metric));
        }
    }

    private BootTimeStats runBootTimeTest(
            String name,
            Function<VirtualMachineConfig.Builder, VirtualMachineConfig.Builder> fnConfig)
            throws VirtualMachineException, InterruptedException, IOException {
        assume().withMessage("Skip on CF; too slow").that(isCuttlefish()).isFalse();

        final int trialCount = 10;

        BootTimeStats stats = new BootTimeStats(trialCount);
        for (int i = 0; i < trialCount; i++) {
            VirtualMachineConfig.Builder builder =
                    newVmConfigBuilder()
                            .setPayloadBinaryName("MicrodroidIdleNativeLib.so")
                            .setMemoryBytes(256 * ONE_MEBI)
                            .setDebugLevel(DEBUG_LEVEL_NONE);
            VirtualMachineConfig config = fnConfig.apply(builder).build();
            forceCreateNewVirtualMachine(name, config);

            BootResult result = tryBootVm(TAG, name);
            assertThat(result.payloadStarted).isTrue();
            stats.collect(result);
        }
        return stats;
    }

    @Test
    public void testMicrodroidBootTime()
            throws VirtualMachineException, InterruptedException, IOException {
        BootTimeStats stats =
                runBootTimeTest(
                        "test_vm_boot_time",
                        (builder) -> builder.setCpuTopology(CPU_TOPOLOGY_ONE_CPU));
        reportMetrics(stats.get(BootTimeMetric.TOTAL), "boot_time", "ms");
    }

    @Test
    public void testMicrodroidHostCpuTopologyBootTime()
            throws VirtualMachineException, InterruptedException, IOException {
        BootTimeStats stats =
                runBootTimeTest(
                        "test_vm_boot_time_host_topology",
                        (builder) -> builder.setCpuTopology(CPU_TOPOLOGY_MATCH_HOST));
        reportMetrics(stats.get(BootTimeMetric.TOTAL), "boot_time", "ms");
    }

    @Test
    public void testMicrodroidDebugBootTime()
            throws VirtualMachineException, InterruptedException, IOException {
        BootTimeStats stats =
                runBootTimeTest(
                        "test_vm_boot_time_debug",
                        (builder) ->
                                builder.setDebugLevel(DEBUG_LEVEL_FULL).setVmOutputCaptured(true));
        reportMetrics(stats.get(BootTimeMetric.TOTAL), "boot_time", "ms");
        reportMetrics(stats.get(BootTimeMetric.VM_START), "vm_starting_time", "ms");
        reportMetrics(stats.get(BootTimeMetric.BOOTLOADER), "bootloader_time", "ms");
        reportMetrics(stats.get(BootTimeMetric.KERNEL), "kernel_boot_time", "ms");
        reportMetrics(stats.get(BootTimeMetric.USERSPACE), "userspace_boot_time", "ms");
    }

    @Test
    public void testMicrodroidImageSize() throws IOException {
        Bundle bundle = new Bundle();
        for (File file : new File(APEX_ETC_FS).listFiles()) {
            String name = file.getName();

            if (!name.startsWith(MICRODROID_IMG_PREFIX) || !name.endsWith(MICRODROID_IMG_SUFFIX)) {
                continue;
            }

            String base =
                    name.substring(
                            MICRODROID_IMG_PREFIX.length(),
                            name.length() - MICRODROID_IMG_SUFFIX.length());
            String metric = METRIC_NAME_PREFIX + "img_size_" + base + "_MB";
            double size = Files.size(file.toPath()) / SIZE_MB;
            bundle.putDouble(metric, size);
        }
        mInstrumentation.sendStatus(0, bundle);
    }

    @Test
    public void testVsockTransferFromHostToVM() throws Exception {
        VirtualMachineConfig config =
                newVmConfigBuilder()
                        .setPayloadConfigPath("assets/vm_config_io.json")
                        .setDebugLevel(DEBUG_LEVEL_NONE)
                        .build();
        List<Double> transferRates = new ArrayList<>(IO_TEST_TRIAL_COUNT);

        for (int i = 0; i < IO_TEST_TRIAL_COUNT; ++i) {
            int port = (mProtectedVm ? 5666 : 6666) + i;
            String vmName = "test_vm_io_" + i;
            VirtualMachine vm = forceCreateNewVirtualMachine(vmName, config);
            BenchmarkVmListener.create(new VsockListener(transferRates, port)).runToFinish(TAG, vm);
        }
        reportMetrics(transferRates, "vsock/transfer_host_to_vm", "mb_per_sec");
    }

    @Test
    public void testVirtioBlkSeqReadRate() throws Exception {
        testVirtioBlkReadRate(/*isRand=*/ false);
    }

    @Test
    public void testVirtioBlkRandReadRate() throws Exception {
        testVirtioBlkReadRate(/*isRand=*/ true);
    }

    private void testVirtioBlkReadRate(boolean isRand) throws Exception {
        VirtualMachineConfig config =
                newVmConfigBuilder()
                        .setPayloadConfigPath("assets/vm_config_io.json")
                        .setDebugLevel(DEBUG_LEVEL_NONE)
                        .build();
        List<Double> readRates = new ArrayList<>(IO_TEST_TRIAL_COUNT);

        for (int i = 0; i < IO_TEST_TRIAL_COUNT + 1; ++i) {
            if (i == 1) {
                // Clear the first result because when the file was loaded the first time,
                // the data also needs to be loaded from hard drive to host. This is
                // not part of the virtio-blk IO throughput.
                readRates.clear();
            }
            String vmName = "test_vm_io_" + i;
            VirtualMachine vm = forceCreateNewVirtualMachine(vmName, config);
            BenchmarkVmListener.create(new VirtioBlkListener(readRates, isRand))
                    .runToFinish(TAG, vm);
        }
        reportMetrics(
                readRates, isRand ? "virtio-blk/rand_read" : "virtio-blk/seq_read", "mb_per_sec");
    }

    private void reportMetrics(List<Double> metrics, String name, String unit) {
        Map<String, Double> stats = mMetricsProcessor.computeStats(metrics, name, unit);
        Bundle bundle = new Bundle();
        for (Map.Entry<String, Double> entry : stats.entrySet()) {
            bundle.putDouble(entry.getKey(), entry.getValue());
        }
        mInstrumentation.sendStatus(0, bundle);
    }

    private static class VirtioBlkListener implements BenchmarkVmListener.InnerListener {
        private static final String FILENAME = APEX_ETC_FS + "microdroid_super.img";

        private final List<Double> mReadRates;
        private final boolean mIsRand;

        VirtioBlkListener(List<Double> readRates, boolean isRand) {
            mReadRates = readRates;
            mIsRand = isRand;
        }

        @Override
        public void onPayloadReady(VirtualMachine vm, IBenchmarkService benchmarkService)
                throws RemoteException {
            double readRate = benchmarkService.measureReadRate(FILENAME, mIsRand);
            mReadRates.add(readRate);
        }
    }

    private String executeCommand(String command) {
        return runInShell(TAG, mInstrumentation.getUiAutomation(), command);
    }

    private static class CrosvmStats {
        public final long mHostRss;
        public final long mHostPss;
        public final long mGuestRss;
        public final long mGuestPss;

        CrosvmStats(int vmPid, Function<String, String> shellExecutor) {
            try {
<<<<<<< HEAD
                List<Integer> crosvmPids =
                        ProcessUtil.getProcessMap(shellExecutor).entrySet().stream()
                                .filter(e -> e.getValue().contains("crosvm"))
                                .map(e -> e.getKey())
                                .collect(java.util.stream.Collectors.toList());
                if (crosvmPids.size() != 1) {
                    throw new IllegalStateException(
                            "expected to find exactly one crosvm processes, found "
                                    + crosvmPids.size());
                }

=======
>>>>>>> 6e18ff77
                long hostRss = 0;
                long hostPss = 0;
                long guestRss = 0;
                long guestPss = 0;
                boolean hasGuestMaps = false;
                for (ProcessUtil.SMapEntry entry :
<<<<<<< HEAD
                        ProcessUtil.getProcessSmaps(crosvmPids.get(0), shellExecutor)) {
=======
                        ProcessUtil.getProcessSmaps(vmPid, shellExecutor)) {
>>>>>>> 6e18ff77
                    long rss = entry.metrics.get("Rss");
                    long pss = entry.metrics.get("Pss");
                    if (entry.name.contains("crosvm_guest")) {
                        guestRss += rss;
                        guestPss += pss;
                        hasGuestMaps = true;
                    } else {
                        hostRss += rss;
                        hostPss += pss;
                    }
                }
                if (!hasGuestMaps) {
                    throw new IllegalStateException(
                            "found no crosvm_guest smap entry in crosvm process");
                }
                mHostRss = hostRss;
                mHostPss = hostPss;
                mGuestRss = guestRss;
                mGuestPss = guestPss;
            } catch (Exception e) {
                Log.e(TAG, "Error inside onPayloadReady():" + e);
                throw new RuntimeException(e);
            }
        }
    }

    private static class KvmVmStats {
        public final long mProtectedHyp;
        public final long mProtectedShared;
        private final Function<String, String> mShellExecutor;
        private static final String KVM_STATS_FS = "/sys/kernel/debug/kvm";

        public static KvmVmStats createIfSupported(
                int vmPid, Function<String, String> shellExecutor) {

            if (!new File(KVM_STATS_FS + "/protected_hyp_mem").exists()) {
                return null;
            }

            return new KvmVmStats(vmPid, shellExecutor);
        }

        KvmVmStats(int vmPid, Function<String, String> shellExecutor) {
            mShellExecutor = shellExecutor;

            try {
                String dir = getKvmVmStatDir(vmPid);

                mProtectedHyp = getKvmVmStat(dir, "protected_hyp_mem");
                mProtectedShared = getKvmVmStat(dir, "protected_shared_mem");

            } catch (Exception e) {
                Log.e(TAG, "Error inside onPayloadReady():" + e);
                throw new RuntimeException(e);
            }
        }

        private String getKvmVmStatDir(int vmPid) {
            String output = mShellExecutor.apply("find " + KVM_STATS_FS + " -type d");

            for (String line : output.split("\n")) {
                if (line.startsWith(KVM_STATS_FS + "/" + Integer.toString(vmPid) + "-")) {
                    return line;
                }
            }

            throw new IllegalStateException("KVM stat folder for PID " + vmPid + " not found");
        }

        private int getKvmVmStat(String dir, String name) throws IOException {
            return Integer.parseInt(mShellExecutor.apply("cat " + dir + "/" + name).trim());
        }
    }

    @Test
    public void testMemoryUsage() throws Exception {
        final String vmName = "test_vm_mem_usage";
        VirtualMachineConfig config =
                newVmConfigBuilder()
                        .setPayloadConfigPath("assets/vm_config_io.json")
                        .setDebugLevel(DEBUG_LEVEL_NONE)
                        .setMemoryBytes(256 * ONE_MEBI)
                        .build();
        VirtualMachine vm = forceCreateNewVirtualMachine(vmName, config);
        MemoryUsageListener listener = new MemoryUsageListener(this::executeCommand);

        setupDebugfs();

        BenchmarkVmListener.create(listener).runToFinish(TAG, vm);

        double mem_overall = 256.0;
        double mem_total = (double) listener.mMemTotal / 1024.0;
        double mem_free = (double) listener.mMemFree / 1024.0;
        double mem_avail = (double) listener.mMemAvailable / 1024.0;
        double mem_buffers = (double) listener.mBuffers / 1024.0;
        double mem_cached = (double) listener.mCached / 1024.0;
        double mem_slab = (double) listener.mSlab / 1024.0;
        double mem_crosvm_host_rss = (double) listener.mCrosvm.mHostRss / 1024.0;
        double mem_crosvm_host_pss = (double) listener.mCrosvm.mHostPss / 1024.0;
        double mem_crosvm_guest_rss = (double) listener.mCrosvm.mGuestRss / 1024.0;
        double mem_crosvm_guest_pss = (double) listener.mCrosvm.mGuestPss / 1024.0;

        double mem_kernel = mem_overall - mem_total;
        double mem_used = mem_total - mem_free - mem_buffers - mem_cached - mem_slab;
        double mem_unreclaimable = mem_total - mem_avail;

        Bundle bundle = new Bundle();
        bundle.putDouble(METRIC_NAME_PREFIX + "mem_kernel_MB", mem_kernel);
        bundle.putDouble(METRIC_NAME_PREFIX + "mem_used_MB", mem_used);
        bundle.putDouble(METRIC_NAME_PREFIX + "mem_buffers_MB", mem_buffers);
        bundle.putDouble(METRIC_NAME_PREFIX + "mem_cached_MB", mem_cached);
        bundle.putDouble(METRIC_NAME_PREFIX + "mem_slab_MB", mem_slab);
        bundle.putDouble(METRIC_NAME_PREFIX + "mem_unreclaimable_MB", mem_unreclaimable);
        bundle.putDouble(METRIC_NAME_PREFIX + "mem_crosvm_host_rss_MB", mem_crosvm_host_rss);
        bundle.putDouble(METRIC_NAME_PREFIX + "mem_crosvm_host_pss_MB", mem_crosvm_host_pss);
        bundle.putDouble(METRIC_NAME_PREFIX + "mem_crosvm_guest_rss_MB", mem_crosvm_guest_rss);
        bundle.putDouble(METRIC_NAME_PREFIX + "mem_crosvm_guest_pss_MB", mem_crosvm_guest_pss);
        if (listener.mKvm != null) {
            double mem_protected_shared = (double) listener.mKvm.mProtectedShared / 1048576.0;
            double mem_protected_hyp = (double) listener.mKvm.mProtectedHyp / 1048576.0;
            bundle.putDouble(METRIC_NAME_PREFIX + "mem_protected_shared_MB", mem_protected_shared);
            bundle.putDouble(METRIC_NAME_PREFIX + "mem_protected_hyp_MB", mem_protected_hyp);
        }
        mInstrumentation.sendStatus(0, bundle);
    }

    private static class MemoryUsageListener implements BenchmarkVmListener.InnerListener {
        MemoryUsageListener(Function<String, String> shellExecutor) {
            mShellExecutor = shellExecutor;
        }

        public final Function<String, String> mShellExecutor;

        public long mMemTotal;
        public long mMemFree;
        public long mMemAvailable;
        public long mBuffers;
        public long mCached;
        public long mSlab;

        public CrosvmStats mCrosvm;
        public KvmVmStats mKvm;

        @Override
        public void onPayloadReady(VirtualMachine vm, IBenchmarkService service)
                throws RemoteException {
            int vmPid = ProcessUtil.getCrosvmPid(Os.getpid(), mShellExecutor);

            mMemTotal = service.getMemInfoEntry("MemTotal");
            mMemFree = service.getMemInfoEntry("MemFree");
            mMemAvailable = service.getMemInfoEntry("MemAvailable");
            mBuffers = service.getMemInfoEntry("Buffers");
            mCached = service.getMemInfoEntry("Cached");
            mSlab = service.getMemInfoEntry("Slab");
            mCrosvm = new CrosvmStats(vmPid, mShellExecutor);
            mKvm = KvmVmStats.createIfSupported(vmPid, mShellExecutor);
        }
    }

    @Test
    public void testMemoryReclaim() throws Exception {
        final String vmName = "test_vm_mem_reclaim";
        VirtualMachineConfig config =
                newVmConfigBuilder()
                        .setPayloadConfigPath("assets/vm_config_io.json")
                        .setDebugLevel(DEBUG_LEVEL_NONE)
                        .setMemoryBytes(256 * ONE_MEBI)
                        .build();
        VirtualMachine vm = forceCreateNewVirtualMachine(vmName, config);
        MemoryReclaimListener listener = new MemoryReclaimListener(this::executeCommand);
        BenchmarkVmListener.create(listener).runToFinish(TAG, vm);

        double mem_pre_crosvm_host_rss = (double) listener.mPreCrosvm.mHostRss / 1024.0;
        double mem_pre_crosvm_host_pss = (double) listener.mPreCrosvm.mHostPss / 1024.0;
        double mem_pre_crosvm_guest_rss = (double) listener.mPreCrosvm.mGuestRss / 1024.0;
        double mem_pre_crosvm_guest_pss = (double) listener.mPreCrosvm.mGuestPss / 1024.0;
        double mem_post_crosvm_host_rss = (double) listener.mPostCrosvm.mHostRss / 1024.0;
        double mem_post_crosvm_host_pss = (double) listener.mPostCrosvm.mHostPss / 1024.0;
        double mem_post_crosvm_guest_rss = (double) listener.mPostCrosvm.mGuestRss / 1024.0;
        double mem_post_crosvm_guest_pss = (double) listener.mPostCrosvm.mGuestPss / 1024.0;

        Bundle bundle = new Bundle();
        bundle.putDouble(
                METRIC_NAME_PREFIX + "mem_pre_crosvm_host_rss_MB", mem_pre_crosvm_host_rss);
        bundle.putDouble(
                METRIC_NAME_PREFIX + "mem_pre_crosvm_host_pss_MB", mem_pre_crosvm_host_pss);
        bundle.putDouble(
                METRIC_NAME_PREFIX + "mem_pre_crosvm_guest_rss_MB", mem_pre_crosvm_guest_rss);
        bundle.putDouble(
                METRIC_NAME_PREFIX + "mem_pre_crosvm_guest_pss_MB", mem_pre_crosvm_guest_pss);
        bundle.putDouble(
                METRIC_NAME_PREFIX + "mem_post_crosvm_host_rss_MB", mem_post_crosvm_host_rss);
        bundle.putDouble(
                METRIC_NAME_PREFIX + "mem_post_crosvm_host_pss_MB", mem_post_crosvm_host_pss);
        bundle.putDouble(
                METRIC_NAME_PREFIX + "mem_post_crosvm_guest_rss_MB", mem_post_crosvm_guest_rss);
        bundle.putDouble(
                METRIC_NAME_PREFIX + "mem_post_crosvm_guest_pss_MB", mem_post_crosvm_guest_pss);
        mInstrumentation.sendStatus(0, bundle);
    }

    private static class MemoryReclaimListener implements BenchmarkVmListener.InnerListener {
        MemoryReclaimListener(Function<String, String> shellExecutor) {
            mShellExecutor = shellExecutor;
        }

        public final Function<String, String> mShellExecutor;

        public CrosvmStats mPreCrosvm;
        public CrosvmStats mPostCrosvm;

        @Override
        @SuppressWarnings("ReturnValueIgnored")
        public void onPayloadReady(VirtualMachine vm, IBenchmarkService service)
                throws RemoteException {
            int vmPid = ProcessUtil.getCrosvmPid(Os.getpid(), mShellExecutor);

            // Allocate 256MB of anonymous memory. This will fill all guest
            // memory and cause swapping to start.
            service.allocAnonMemory(256);
            mPreCrosvm = new CrosvmStats(vmPid, mShellExecutor);
            // Send a memory trim hint to cause memory reclaim.
            mShellExecutor.apply("am send-trim-memory " + Process.myPid() + " RUNNING_CRITICAL");
            // Give time for the memory reclaim to do its work.
            try {
                Thread.sleep(isCuttlefish() ? 10000 : 5000);
            } catch (InterruptedException e) {
                Log.e(TAG, "Interrupted sleep:" + e);
                Thread.currentThread().interrupt();
            }
            mPostCrosvm = new CrosvmStats(vmPid, mShellExecutor);
        }
    }

    private static class VsockListener implements BenchmarkVmListener.InnerListener {
        private static final int NUM_BYTES_TO_TRANSFER = 48 * 1024 * 1024;

        private final List<Double> mReadRates;
        private final int mPort;

        VsockListener(List<Double> readRates, int port) {
            mReadRates = readRates;
            mPort = port;
        }

        @Override
        public void onPayloadReady(VirtualMachine vm, IBenchmarkService benchmarkService)
                throws RemoteException {
            AtomicReference<Double> sendRate = new AtomicReference();

            int serverFd = benchmarkService.initVsockServer(mPort);
            new Thread(() -> sendRate.set(runVsockClientAndSendData(vm))).start();
            benchmarkService.runVsockServerAndReceiveData(serverFd, NUM_BYTES_TO_TRANSFER);

            Double rate = sendRate.get();
            if (rate == null) {
                throw new IllegalStateException("runVsockClientAndSendData() failed");
            }
            mReadRates.add(rate);
        }

        private double runVsockClientAndSendData(VirtualMachine vm) {
            try {
                ParcelFileDescriptor fd = vm.connectVsock(mPort);
                double sendRate =
                        IoVsockHostNative.measureSendRate(fd.getFd(), NUM_BYTES_TO_TRANSFER);
                fd.closeWithError("Cannot close socket file descriptor");
                return sendRate;
            } catch (Exception e) {
                Log.e(TAG, "Error inside runVsockClientAndSendData():" + e);
                throw new RuntimeException(e);
            }
        }
    }

    @Test
    public void testRpcBinderLatency() throws Exception {
        final int NUM_WARMUPS = 10;
        final int NUM_REQUESTS = 10_000;

        VirtualMachineConfig config =
                newVmConfigBuilder()
                        .setPayloadBinaryName("MicrodroidTestNativeLib.so")
                        .setDebugLevel(DEBUG_LEVEL_NONE)
                        .build();

        List<Double> requestLatencies = new ArrayList<>(IO_TEST_TRIAL_COUNT * NUM_REQUESTS);
        for (int i = 0; i < IO_TEST_TRIAL_COUNT; ++i) {
            VirtualMachine vm = forceCreateNewVirtualMachine("test_vm_latency" + i, config);
            TestResults testResults =
                    runVmTestService(
                            TAG,
                            vm,
                            (ts, tr) -> {
                                // Correctness check
                                tr.mAddInteger = ts.addInteger(123, 456);

                                // Warmup
                                for (int j = 0; j < NUM_WARMUPS; j++) {
                                    ts.addInteger(j, j + 1);
                                }

                                // Count Fibonacci numbers, measure latency.
                                int a = 0;
                                int b = 1;
                                int c;
                                tr.mTimings = new long[NUM_REQUESTS];
                                for (int j = 0; j < NUM_REQUESTS; j++) {
                                    long start = System.nanoTime();
                                    c = ts.addInteger(a, b);
                                    tr.mTimings[j] = System.nanoTime() - start;
                                    a = b;
                                    b = c;
                                }
                            });
            testResults.assertNoException();
            assertThat(testResults.mAddInteger).isEqualTo(579);
            for (long duration : testResults.mTimings) {
                requestLatencies.add((double) duration / NANO_TO_MICRO);
            }
        }
        reportMetrics(requestLatencies, "latency/rpcbinder", "us");
    }

    @Test
    public void testVsockLatency() throws Exception {
        final int NUM_WARMUPS = 10;
        final int NUM_REQUESTS = 10_000;

        VirtualMachineConfig config =
                newVmConfigBuilder()
                        .setPayloadBinaryName("MicrodroidTestNativeLib.so")
                        .setDebugLevel(DEBUG_LEVEL_NONE)
                        .build();

        List<Double> requestLatencies = new ArrayList<>(IO_TEST_TRIAL_COUNT * NUM_REQUESTS);
        for (int i = 0; i < IO_TEST_TRIAL_COUNT; ++i) {
            VirtualMachine vm = forceCreateNewVirtualMachine("test_vm_latency" + i, config);
            TestResults testResults =
                    runVmTestService(
                            TAG,
                            vm,
                            (ts, tr) -> {
                                ts.runEchoReverseServer();
                                ParcelFileDescriptor pfd =
                                        vm.connectVsock(ITestService.ECHO_REVERSE_PORT);
                                try (InputStream input = new AutoCloseInputStream(pfd);
                                        OutputStream output = new AutoCloseOutputStream(pfd)) {
                                    BufferedReader reader =
                                            new BufferedReader(new InputStreamReader(input));
                                    Writer writer = new OutputStreamWriter(output);

                                    // Correctness check.
                                    writer.write("hello\n");
                                    writer.flush();
                                    tr.mFileContent = reader.readLine().trim();

                                    // Warmup.
                                    for (int j = 0; j < NUM_WARMUPS; ++j) {
                                        String text = "test" + j + "\n";
                                        writer.write(text);
                                        writer.flush();
                                        reader.readLine();
                                    }

                                    // Measured requests.
                                    tr.mTimings = new long[NUM_REQUESTS];
                                    for (int j = 0; j < NUM_REQUESTS; j++) {
                                        String text = "test" + j + "\n";
                                        long start = System.nanoTime();
                                        writer.write(text);
                                        writer.flush();
                                        reader.readLine();
                                        tr.mTimings[j] = System.nanoTime() - start;
                                    }
                                }
                            });
            testResults.assertNoException();
            assertThat(testResults.mFileContent).isEqualTo("olleh");
            for (long duration : testResults.mTimings) {
                requestLatencies.add((double) duration / NANO_TO_MICRO);
            }
        }
        reportMetrics(requestLatencies, "latency/vsock", "us");
    }
}<|MERGE_RESOLUTION|>--- conflicted
+++ resolved
@@ -36,6 +36,7 @@
 import android.system.virtualmachine.VirtualMachine;
 import android.system.virtualmachine.VirtualMachineConfig;
 import android.system.virtualmachine.VirtualMachineException;
+import android.system.Os;
 import android.util.Log;
 
 import com.android.microdroid.test.common.MetricsProcessor;
@@ -369,31 +370,13 @@
 
         CrosvmStats(int vmPid, Function<String, String> shellExecutor) {
             try {
-<<<<<<< HEAD
-                List<Integer> crosvmPids =
-                        ProcessUtil.getProcessMap(shellExecutor).entrySet().stream()
-                                .filter(e -> e.getValue().contains("crosvm"))
-                                .map(e -> e.getKey())
-                                .collect(java.util.stream.Collectors.toList());
-                if (crosvmPids.size() != 1) {
-                    throw new IllegalStateException(
-                            "expected to find exactly one crosvm processes, found "
-                                    + crosvmPids.size());
-                }
-
-=======
->>>>>>> 6e18ff77
                 long hostRss = 0;
                 long hostPss = 0;
                 long guestRss = 0;
                 long guestPss = 0;
                 boolean hasGuestMaps = false;
                 for (ProcessUtil.SMapEntry entry :
-<<<<<<< HEAD
-                        ProcessUtil.getProcessSmaps(crosvmPids.get(0), shellExecutor)) {
-=======
                         ProcessUtil.getProcessSmaps(vmPid, shellExecutor)) {
->>>>>>> 6e18ff77
                     long rss = entry.metrics.get("Rss");
                     long pss = entry.metrics.get("Pss");
                     if (entry.name.contains("crosvm_guest")) {
