<?xml version="1.0" encoding="UTF-8"?>
<!--   Copyright (C) 2024 The Android Open Source Project

     Licensed under the Apache License, Version 2.0 (the "License");
     you may not use this file except in compliance with the License.
     You may obtain a copy of the License at

          http://www.apache.org/licenses/LICENSE-2.0

     Unless required by applicable law or agreed to in writing, software
     distributed under the License is distributed on an "AS IS" BASIS,
     WITHOUT WARRANTIES OR CONDITIONS OF ANY KIND, either express or implied.
     See the License for the specific language governing permissions and
     limitations under the License.
  -->

<resources xmlns:android="http://schemas.android.com/apk/res/android"
    xmlns:xliff="urn:oasis:names:tc:xliff:document:1.2">
    <string name="app_name" msgid="5597111707986572208">"终端"</string>
    <string name="terminal_display" msgid="4810127497644015237">"终端显示内容"</string>
    <string name="terminal_input" msgid="4602512831433433551">"光标"</string>
    <string name="empty_line" msgid="5012067143408427178">"空行"</string>
<<<<<<< HEAD
    <!-- no translation found for double_tap_to_edit_text (7380095045491399890) -->
    <skip />
=======
    <string name="double_tap_to_edit_text" msgid="2344363097580051316">"点按两次即可输入"</string>
>>>>>>> 86fce208
    <string name="installer_title_text" msgid="500663060973466805">"安装 Linux 终端"</string>
    <!-- no translation found for installer_desc_text_format (5935117404303982823) -->
    <skip />
    <!-- no translation found for installer_wait_for_wifi_checkbox_text (5812378362605046639) -->
    <skip />
    <string name="installer_install_button_enabled_text" msgid="6142090640081511103">"安装"</string>
    <string name="installer_install_button_disabled_text" msgid="8651445004125422467">"正在安装"</string>
    <!-- no translation found for installer_install_network_error_message (6483202005746623398) -->
    <skip />
    <string name="installer_notif_title_text" msgid="471160690081159042">"正在安装 Linux 终端"</string>
    <!-- no translation found for installer_notif_desc_text (2353770076549425837) -->
    <skip />
    <!-- no translation found for installer_error_network (5627330072955876676) -->
    <skip />
    <!-- no translation found for installer_error_no_wifi (1180164894845030969) -->
    <skip />
    <!-- no translation found for installer_error_unknown (5657920711470180224) -->
    <skip />
    <string name="action_settings" msgid="5729342767795123227">"设置"</string>
    <string name="vm_creation_message" msgid="6594953532721367502">"正在准备终端"</string>
    <string name="vm_stop_message" msgid="3978349856095529255">"正在停止终端"</string>
    <string name="vm_error_message" msgid="5231867246177661525">"终端已崩溃"</string>
    <!-- no translation found for settings_disk_resize_title (8648082439414122069) -->
    <skip />
    <!-- no translation found for settings_disk_resize_sub_title (568100064927028058) -->
    <skip />
    <string name="settings_disk_resize_resize_message" msgid="5990475712303845087">"已设置磁盘大小"</string>
    <string name="settings_disk_resize_resize_gb_assigned_format" msgid="109301857555401579">"已分配 <xliff:g id="ASSIGNED_SIZE">%1$s</xliff:g>"</string>
    <string name="settings_disk_resize_resize_gb_max_format" msgid="6221210151688630371">"最大为 <xliff:g id="MAX_SIZE">%1$s</xliff:g>"</string>
    <string name="settings_disk_resize_resize_cancel" msgid="2182388126941686562">"取消"</string>
<<<<<<< HEAD
    <!-- no translation found for settings_disk_resize_resize_restart_vm_to_apply (6651018335906339973) -->
    <skip />
    <!-- no translation found for settings_disk_resize_resize_confirm_dialog_message (6906352501525496328) -->
    <skip />
    <!-- no translation found for settings_disk_resize_resize_confirm_dialog_confirm (7347432999245803583) -->
    <skip />
    <!-- no translation found for settings_port_forwarding_title (4911743992816071205) -->
    <skip />
    <string name="settings_port_forwarding_sub_title" msgid="6848040752531535488">"配置端口转发"</string>
    <!-- no translation found for settings_port_forwarding_notification_title (6950621555592547524) -->
    <skip />
    <!-- no translation found for settings_port_forwarding_notification_content (5072621159244211971) -->
    <skip />
=======
    <string name="settings_disk_resize_resize_restart_vm_to_apply" msgid="6651018335906339973">"应用"</string>
    <string name="settings_disk_resize_resize_confirm_dialog_message" msgid="6906352501525496328">"终端将重启以调整磁盘大小"</string>
    <string name="settings_disk_resize_resize_confirm_dialog_confirm" msgid="7347432999245803583">"确认"</string>
    <string name="settings_port_forwarding_title" msgid="4971368519093858377">"端口控制"</string>
    <string name="settings_port_forwarding_sub_title" msgid="6547942778715654953">"允许/拒绝使用监听端口"</string>
    <string name="settings_port_forwarding_active_ports_title" msgid="1841436780635889858">"监听端口"</string>
    <string name="settings_port_forwarding_other_enabled_ports_title" msgid="2644381842623436676">"已保存的获准端口"</string>
    <string name="settings_port_forwarding_dialog_title" msgid="2734992099990516463">"允许使用新端口"</string>
    <string name="settings_port_forwarding_dialog_textview_hint" msgid="3514035855169269600">"输入新端口号"</string>
    <string name="settings_port_forwarding_dialog_save" msgid="1097831033824718393">"保存"</string>
    <string name="settings_port_forwarding_dialog_cancel" msgid="1972597831318470889">"取消"</string>
    <string name="settings_port_forwarding_notification_title" msgid="6950621555592547524">"终端正在请求打开新端口"</string>
    <string name="settings_port_forwarding_notification_content" msgid="5072621159244211971">"请求的端口：<xliff:g id="PORT_NUMBER">%d</xliff:g>"</string>
>>>>>>> 86fce208
    <string name="settings_port_forwarding_notification_accept" msgid="3571520986524038185">"接受"</string>
    <string name="settings_port_forwarding_notification_deny" msgid="636848749634710403">"拒绝"</string>
    <string name="settings_recovery_title" msgid="6586840079226383285">"恢复"</string>
    <!-- no translation found for settings_recovery_sub_title (3906996270508262595) -->
    <skip />
    <!-- no translation found for settings_recovery_reset_title (5388842560910568731) -->
    <skip />
    <!-- no translation found for settings_recovery_reset_sub_title (1079896907344675995) -->
    <skip />
    <string name="settings_recovery_reset_dialog_title" msgid="874946981716251094">"重置终端"</string>
    <!-- no translation found for settings_recovery_reset_dialog_message (851530339815113000) -->
    <skip />
    <!-- no translation found for settings_recovery_reset_dialog_confirm (6916237820754131902) -->
    <skip />
    <string name="settings_recovery_reset_dialog_cancel" msgid="1666264288208459725">"取消"</string>
    <string name="settings_recovery_reset_dialog_backup_option" msgid="2079431035205584614">"将数据备份到 <xliff:g id="PATH">/mnt/backup</xliff:g>"</string>
    <!-- no translation found for settings_recovery_error_due_to_backup (9034741074141274096) -->
    <skip />
    <string name="settings_recovery_error" msgid="2451912941535666379">"恢复失败"</string>
    <!-- no translation found for settings_recovery_error_during_removing_backup (2447990797766248691) -->
    <skip />
    <string name="settings_recovery_remove_backup_title" msgid="1540850288876158899">"移除备份数据"</string>
    <!-- no translation found for settings_recovery_remove_backup_sub_title (7791375988320242059) -->
    <skip />
    <!-- no translation found for error_title (405150657301906598) -->
    <skip />
    <!-- no translation found for error_desc (1984714179775053347) -->
    <skip />
    <string name="error_code" msgid="3585291676855383649">"错误代码：<xliff:g id="ERROR_CODE">%s</xliff:g>"</string>
    <string name="service_notification_settings" msgid="1437365721184401135">"设置"</string>
    <string name="service_notification_title" msgid="2918088850910713393">"终端正在运行"</string>
    <!-- no translation found for service_notification_content (5772901142342308273) -->
    <skip />
    <string name="service_notification_quit_action" msgid="4888327875869277455">"关闭"</string>
<<<<<<< HEAD
    <!-- no translation found for virgl_enabled (5242525588039698086) -->
    <skip />
=======
    <!-- no translation found for service_notification_close_title (1442526433361428844) -->
    <skip />
    <!-- no translation found for service_notification_force_quit_action (3462226330416157775) -->
    <skip />
    <string name="virgl_enabled" msgid="5242525588039698086">"<xliff:g id="ID_1">VirGL</xliff:g> 已启用"</string>
>>>>>>> 86fce208
</resources><|MERGE_RESOLUTION|>--- conflicted
+++ resolved
@@ -20,57 +20,28 @@
     <string name="terminal_display" msgid="4810127497644015237">"终端显示内容"</string>
     <string name="terminal_input" msgid="4602512831433433551">"光标"</string>
     <string name="empty_line" msgid="5012067143408427178">"空行"</string>
-<<<<<<< HEAD
-    <!-- no translation found for double_tap_to_edit_text (7380095045491399890) -->
-    <skip />
-=======
     <string name="double_tap_to_edit_text" msgid="2344363097580051316">"点按两次即可输入"</string>
->>>>>>> 86fce208
     <string name="installer_title_text" msgid="500663060973466805">"安装 Linux 终端"</string>
-    <!-- no translation found for installer_desc_text_format (5935117404303982823) -->
-    <skip />
-    <!-- no translation found for installer_wait_for_wifi_checkbox_text (5812378362605046639) -->
-    <skip />
+    <string name="installer_desc_text_format" msgid="5935117404303982823">"如需启动 Linux 终端，您需要联网下载大约 <xliff:g id="EXPECTED_SIZE">%1$s</xliff:g> 的数据。\n要继续吗？"</string>
+    <string name="installer_wait_for_wifi_checkbox_text" msgid="5812378362605046639">"仅通过 WLAN 下载"</string>
     <string name="installer_install_button_enabled_text" msgid="6142090640081511103">"安装"</string>
     <string name="installer_install_button_disabled_text" msgid="8651445004125422467">"正在安装"</string>
-    <!-- no translation found for installer_install_network_error_message (6483202005746623398) -->
-    <skip />
+    <string name="installer_install_network_error_message" msgid="6483202005746623398">"由于网络连接错误，安装失败。请检查网络连接状态，然后重试。"</string>
     <string name="installer_notif_title_text" msgid="471160690081159042">"正在安装 Linux 终端"</string>
-    <!-- no translation found for installer_notif_desc_text (2353770076549425837) -->
-    <skip />
-    <!-- no translation found for installer_error_network (5627330072955876676) -->
-    <skip />
-    <!-- no translation found for installer_error_no_wifi (1180164894845030969) -->
-    <skip />
-    <!-- no translation found for installer_error_unknown (5657920711470180224) -->
-    <skip />
+    <string name="installer_notif_desc_text" msgid="2353770076549425837">"安装完成后将启动 Linux 终端"</string>
+    <string name="installer_error_network" msgid="5627330072955876676">"由于网络问题，安装失败"</string>
+    <string name="installer_error_no_wifi" msgid="1180164894845030969">"由于 WLAN 不可用，安装失败"</string>
+    <string name="installer_error_unknown" msgid="5657920711470180224">"安装失败，请重试"</string>
     <string name="action_settings" msgid="5729342767795123227">"设置"</string>
     <string name="vm_creation_message" msgid="6594953532721367502">"正在准备终端"</string>
     <string name="vm_stop_message" msgid="3978349856095529255">"正在停止终端"</string>
     <string name="vm_error_message" msgid="5231867246177661525">"终端已崩溃"</string>
-    <!-- no translation found for settings_disk_resize_title (8648082439414122069) -->
-    <skip />
-    <!-- no translation found for settings_disk_resize_sub_title (568100064927028058) -->
-    <skip />
+    <string name="settings_disk_resize_title" msgid="8648082439414122069">"调整磁盘大小"</string>
+    <string name="settings_disk_resize_sub_title" msgid="568100064927028058">"调整根分区的大小"</string>
     <string name="settings_disk_resize_resize_message" msgid="5990475712303845087">"已设置磁盘大小"</string>
     <string name="settings_disk_resize_resize_gb_assigned_format" msgid="109301857555401579">"已分配 <xliff:g id="ASSIGNED_SIZE">%1$s</xliff:g>"</string>
     <string name="settings_disk_resize_resize_gb_max_format" msgid="6221210151688630371">"最大为 <xliff:g id="MAX_SIZE">%1$s</xliff:g>"</string>
     <string name="settings_disk_resize_resize_cancel" msgid="2182388126941686562">"取消"</string>
-<<<<<<< HEAD
-    <!-- no translation found for settings_disk_resize_resize_restart_vm_to_apply (6651018335906339973) -->
-    <skip />
-    <!-- no translation found for settings_disk_resize_resize_confirm_dialog_message (6906352501525496328) -->
-    <skip />
-    <!-- no translation found for settings_disk_resize_resize_confirm_dialog_confirm (7347432999245803583) -->
-    <skip />
-    <!-- no translation found for settings_port_forwarding_title (4911743992816071205) -->
-    <skip />
-    <string name="settings_port_forwarding_sub_title" msgid="6848040752531535488">"配置端口转发"</string>
-    <!-- no translation found for settings_port_forwarding_notification_title (6950621555592547524) -->
-    <skip />
-    <!-- no translation found for settings_port_forwarding_notification_content (5072621159244211971) -->
-    <skip />
-=======
     <string name="settings_disk_resize_resize_restart_vm_to_apply" msgid="6651018335906339973">"应用"</string>
     <string name="settings_disk_resize_resize_confirm_dialog_message" msgid="6906352501525496328">"终端将重启以调整磁盘大小"</string>
     <string name="settings_disk_resize_resize_confirm_dialog_confirm" msgid="7347432999245803583">"确认"</string>
@@ -84,49 +55,32 @@
     <string name="settings_port_forwarding_dialog_cancel" msgid="1972597831318470889">"取消"</string>
     <string name="settings_port_forwarding_notification_title" msgid="6950621555592547524">"终端正在请求打开新端口"</string>
     <string name="settings_port_forwarding_notification_content" msgid="5072621159244211971">"请求的端口：<xliff:g id="PORT_NUMBER">%d</xliff:g>"</string>
->>>>>>> 86fce208
     <string name="settings_port_forwarding_notification_accept" msgid="3571520986524038185">"接受"</string>
     <string name="settings_port_forwarding_notification_deny" msgid="636848749634710403">"拒绝"</string>
     <string name="settings_recovery_title" msgid="6586840079226383285">"恢复"</string>
-    <!-- no translation found for settings_recovery_sub_title (3906996270508262595) -->
-    <skip />
-    <!-- no translation found for settings_recovery_reset_title (5388842560910568731) -->
-    <skip />
-    <!-- no translation found for settings_recovery_reset_sub_title (1079896907344675995) -->
-    <skip />
+    <string name="settings_recovery_sub_title" msgid="3906996270508262595">"分区恢复选项"</string>
+    <string name="settings_recovery_reset_title" msgid="5388842560910568731">"重置为初始版本"</string>
+    <string name="settings_recovery_reset_sub_title" msgid="1079896907344675995">"移除所有数据"</string>
     <string name="settings_recovery_reset_dialog_title" msgid="874946981716251094">"重置终端"</string>
-    <!-- no translation found for settings_recovery_reset_dialog_message (851530339815113000) -->
-    <skip />
-    <!-- no translation found for settings_recovery_reset_dialog_confirm (6916237820754131902) -->
-    <skip />
+    <string name="settings_recovery_reset_dialog_message" msgid="851530339815113000">"数据将被移除"</string>
+    <string name="settings_recovery_reset_dialog_confirm" msgid="6916237820754131902">"重置"</string>
     <string name="settings_recovery_reset_dialog_cancel" msgid="1666264288208459725">"取消"</string>
     <string name="settings_recovery_reset_dialog_backup_option" msgid="2079431035205584614">"将数据备份到 <xliff:g id="PATH">/mnt/backup</xliff:g>"</string>
-    <!-- no translation found for settings_recovery_error_due_to_backup (9034741074141274096) -->
-    <skip />
+    <string name="settings_recovery_error_due_to_backup" msgid="9034741074141274096">"由于备份错误，无法恢复"</string>
     <string name="settings_recovery_error" msgid="2451912941535666379">"恢复失败"</string>
-    <!-- no translation found for settings_recovery_error_during_removing_backup (2447990797766248691) -->
-    <skip />
+    <string name="settings_recovery_error_during_removing_backup" msgid="2447990797766248691">"未能移除备份数据"</string>
     <string name="settings_recovery_remove_backup_title" msgid="1540850288876158899">"移除备份数据"</string>
-    <!-- no translation found for settings_recovery_remove_backup_sub_title (7791375988320242059) -->
-    <skip />
-    <!-- no translation found for error_title (405150657301906598) -->
-    <skip />
-    <!-- no translation found for error_desc (1984714179775053347) -->
-    <skip />
+    <string name="settings_recovery_remove_backup_sub_title" msgid="7791375988320242059">"移除 <xliff:g id="PATH">/mnt/backup</xliff:g>"</string>
+    <string name="error_title" msgid="405150657301906598">"不可恢复的错误"</string>
+    <string name="error_desc" msgid="1984714179775053347">"未能从错误中恢复。\n您可以尝试重启终端，或尝试某一恢复选项。"</string>
     <string name="error_code" msgid="3585291676855383649">"错误代码：<xliff:g id="ERROR_CODE">%s</xliff:g>"</string>
     <string name="service_notification_settings" msgid="1437365721184401135">"设置"</string>
     <string name="service_notification_title" msgid="2918088850910713393">"终端正在运行"</string>
-    <!-- no translation found for service_notification_content (5772901142342308273) -->
-    <skip />
+    <string name="service_notification_content" msgid="5772901142342308273">"点击即可打开终端"</string>
     <string name="service_notification_quit_action" msgid="4888327875869277455">"关闭"</string>
-<<<<<<< HEAD
-    <!-- no translation found for virgl_enabled (5242525588039698086) -->
-    <skip />
-=======
     <!-- no translation found for service_notification_close_title (1442526433361428844) -->
     <skip />
     <!-- no translation found for service_notification_force_quit_action (3462226330416157775) -->
     <skip />
     <string name="virgl_enabled" msgid="5242525588039698086">"<xliff:g id="ID_1">VirGL</xliff:g> 已启用"</string>
->>>>>>> 86fce208
 </resources>