--- conflicted
+++ resolved
@@ -20,57 +20,28 @@
     <string name="terminal_display" msgid="4810127497644015237">"ટર્મિનલ ડિસ્પ્લે"</string>
     <string name="terminal_input" msgid="4602512831433433551">"કર્સર"</string>
     <string name="empty_line" msgid="5012067143408427178">"ખાલી લાઇન"</string>
-<<<<<<< HEAD
-    <!-- no translation found for double_tap_to_edit_text (7380095045491399890) -->
-    <skip />
-=======
     <string name="double_tap_to_edit_text" msgid="2344363097580051316">"ઇનપુટ ટાઇપ કરવા માટે બે વાર ટૅપ કરો"</string>
->>>>>>> 86fce208
     <string name="installer_title_text" msgid="500663060973466805">"Linux ટર્મિનલ ઇન્સ્ટૉલ કરો"</string>
-    <!-- no translation found for installer_desc_text_format (5935117404303982823) -->
-    <skip />
-    <!-- no translation found for installer_wait_for_wifi_checkbox_text (5812378362605046639) -->
-    <skip />
+    <string name="installer_desc_text_format" msgid="5935117404303982823">"Linux ટર્મિનલ લૉન્ચ કરવા માટે, તમારે નેટવર્ક પર આશરે <xliff:g id="EXPECTED_SIZE">%1$s</xliff:g> ડેટા ડાઉનલોડ કરવાની જરૂર છે.\nશું તમે આગળ વધવા માગો છો?"</string>
+    <string name="installer_wait_for_wifi_checkbox_text" msgid="5812378362605046639">"માત્ર વાઇ-ફાઇનો ઉપયોગ કરીને ડાઉનલોડ કરો"</string>
     <string name="installer_install_button_enabled_text" msgid="6142090640081511103">"ઇન્સ્ટૉલ કરો"</string>
     <string name="installer_install_button_disabled_text" msgid="8651445004125422467">"ઇન્સ્ટૉલ કરી રહ્યાં છીએ"</string>
-    <!-- no translation found for installer_install_network_error_message (6483202005746623398) -->
-    <skip />
+    <string name="installer_install_network_error_message" msgid="6483202005746623398">"નેટવર્ક ભૂલને કારણે ઇન્સ્ટૉલ કરવામાં નિષ્ફળ રહ્યાં. તમારું ઇન્ટરનેટ કનેક્શન ચેક કરો અને ફરી પ્રયાસ કરો."</string>
     <string name="installer_notif_title_text" msgid="471160690081159042">"Linux ટર્મિનલ ઇન્સ્ટૉલ કરી રહ્યાં છીએ"</string>
-    <!-- no translation found for installer_notif_desc_text (2353770076549425837) -->
-    <skip />
-    <!-- no translation found for installer_error_network (5627330072955876676) -->
-    <skip />
-    <!-- no translation found for installer_error_no_wifi (1180164894845030969) -->
-    <skip />
-    <!-- no translation found for installer_error_unknown (5657920711470180224) -->
-    <skip />
+    <string name="installer_notif_desc_text" msgid="2353770076549425837">"ઇન્સ્ટૉલેશનની પ્રક્રિયા સમાપ્ત થયા પછી Linux ટર્મિનલ શરૂ થશે"</string>
+    <string name="installer_error_network" msgid="5627330072955876676">"નેટવર્ક સંબંધી કોઈ સમસ્યાને કારણે ઇન્સ્ટૉલ કરવામાં નિષ્ફળ રહ્યાં"</string>
+    <string name="installer_error_no_wifi" msgid="1180164894845030969">"વાઇ-ફાઇ ઉપલબ્ધ ન હોવાથી ઇન્સ્ટૉલ કરવામાં નિષ્ફળ રહ્યાં"</string>
+    <string name="installer_error_unknown" msgid="5657920711470180224">"ઇન્સ્ટૉલ કરવામાં નિષ્ફળ રહ્યાં. કૃપા કરીને ફરી પ્રયાસ કરો"</string>
     <string name="action_settings" msgid="5729342767795123227">"સેટિંગ"</string>
     <string name="vm_creation_message" msgid="6594953532721367502">"ટર્મિનલ તૈયાર કરી રહ્યાં છીએ"</string>
     <string name="vm_stop_message" msgid="3978349856095529255">"ટર્મિનલ બંધ કરી રહ્યાં છીએ"</string>
     <string name="vm_error_message" msgid="5231867246177661525">"ટર્મિનલ ક્રૅશ થયું"</string>
-    <!-- no translation found for settings_disk_resize_title (8648082439414122069) -->
-    <skip />
-    <!-- no translation found for settings_disk_resize_sub_title (568100064927028058) -->
-    <skip />
+    <string name="settings_disk_resize_title" msgid="8648082439414122069">"ડિસ્કનું કદ બદલવું"</string>
+    <string name="settings_disk_resize_sub_title" msgid="568100064927028058">"રૂટ પાર્ટિશનનું કદ બદલો"</string>
     <string name="settings_disk_resize_resize_message" msgid="5990475712303845087">"ડિસ્કનું કદ સેટ કર્યું"</string>
     <string name="settings_disk_resize_resize_gb_assigned_format" msgid="109301857555401579">"<xliff:g id="ASSIGNED_SIZE">%1$s</xliff:g> સોંપ્યું છે"</string>
     <string name="settings_disk_resize_resize_gb_max_format" msgid="6221210151688630371">"મહત્તમ <xliff:g id="MAX_SIZE">%1$s</xliff:g>"</string>
     <string name="settings_disk_resize_resize_cancel" msgid="2182388126941686562">"રદ કરો"</string>
-<<<<<<< HEAD
-    <!-- no translation found for settings_disk_resize_resize_restart_vm_to_apply (6651018335906339973) -->
-    <skip />
-    <!-- no translation found for settings_disk_resize_resize_confirm_dialog_message (6906352501525496328) -->
-    <skip />
-    <!-- no translation found for settings_disk_resize_resize_confirm_dialog_confirm (7347432999245803583) -->
-    <skip />
-    <!-- no translation found for settings_port_forwarding_title (4911743992816071205) -->
-    <skip />
-    <string name="settings_port_forwarding_sub_title" msgid="6848040752531535488">"પોર્ટ ફૉરવર્ડિંગનું કન્ફિગ્યુરેશન કરો"</string>
-    <!-- no translation found for settings_port_forwarding_notification_title (6950621555592547524) -->
-    <skip />
-    <!-- no translation found for settings_port_forwarding_notification_content (5072621159244211971) -->
-    <skip />
-=======
     <string name="settings_disk_resize_resize_restart_vm_to_apply" msgid="6651018335906339973">"લાગુ કરો"</string>
     <string name="settings_disk_resize_resize_confirm_dialog_message" msgid="6906352501525496328">"ડિસ્કનું કદ બદલવા માટે ટર્મિનલને ફરી શરુ કરવામાં આવશે"</string>
     <string name="settings_disk_resize_resize_confirm_dialog_confirm" msgid="7347432999245803583">"કન્ફર્મ કરો"</string>
@@ -84,49 +55,32 @@
     <string name="settings_port_forwarding_dialog_cancel" msgid="1972597831318470889">"રદ કરો"</string>
     <string name="settings_port_forwarding_notification_title" msgid="6950621555592547524">"ટર્મિનલ નવું પોર્ટ ખોલવા માટે વિનંતી કરી રહ્યું છે"</string>
     <string name="settings_port_forwarding_notification_content" msgid="5072621159244211971">"પોર્ટની વિનંતી કરવામાં આવી: <xliff:g id="PORT_NUMBER">%d</xliff:g>"</string>
->>>>>>> 86fce208
     <string name="settings_port_forwarding_notification_accept" msgid="3571520986524038185">"સ્વીકારો"</string>
     <string name="settings_port_forwarding_notification_deny" msgid="636848749634710403">"નકારો"</string>
     <string name="settings_recovery_title" msgid="6586840079226383285">"રિકવરી"</string>
-    <!-- no translation found for settings_recovery_sub_title (3906996270508262595) -->
-    <skip />
-    <!-- no translation found for settings_recovery_reset_title (5388842560910568731) -->
-    <skip />
-    <!-- no translation found for settings_recovery_reset_sub_title (1079896907344675995) -->
-    <skip />
+    <string name="settings_recovery_sub_title" msgid="3906996270508262595">"પાર્ટિશન રિકવરીના વિકલ્પો"</string>
+    <string name="settings_recovery_reset_title" msgid="5388842560910568731">"પ્રારંભિક વર્ઝન પર રીસેટ કરો"</string>
+    <string name="settings_recovery_reset_sub_title" msgid="1079896907344675995">"બધો ડેટા કાઢી નાખો"</string>
     <string name="settings_recovery_reset_dialog_title" msgid="874946981716251094">"ટર્મિનલ રીસેટ કરો"</string>
-    <!-- no translation found for settings_recovery_reset_dialog_message (851530339815113000) -->
-    <skip />
-    <!-- no translation found for settings_recovery_reset_dialog_confirm (6916237820754131902) -->
-    <skip />
+    <string name="settings_recovery_reset_dialog_message" msgid="851530339815113000">"ડેટા કાઢી નાખવામાં આવશે"</string>
+    <string name="settings_recovery_reset_dialog_confirm" msgid="6916237820754131902">"રીસેટ કરો"</string>
     <string name="settings_recovery_reset_dialog_cancel" msgid="1666264288208459725">"રદ કરો"</string>
     <string name="settings_recovery_reset_dialog_backup_option" msgid="2079431035205584614">"<xliff:g id="PATH">/mnt/backup</xliff:g> પર ડેટાનું બૅકઅપ લો"</string>
-    <!-- no translation found for settings_recovery_error_due_to_backup (9034741074141274096) -->
-    <skip />
+    <string name="settings_recovery_error_due_to_backup" msgid="9034741074141274096">"બૅકઅપમાં ભૂલને કારણે રિકવર કરવામાં નિષ્ફળ રહ્યાં"</string>
     <string name="settings_recovery_error" msgid="2451912941535666379">"રિકવરી નિષ્ફળ રહી"</string>
-    <!-- no translation found for settings_recovery_error_during_removing_backup (2447990797766248691) -->
-    <skip />
+    <string name="settings_recovery_error_during_removing_backup" msgid="2447990797766248691">"બૅકઅપ ડેટા કાઢી નાખવામાં નિષ્ફળ રહ્યાં"</string>
     <string name="settings_recovery_remove_backup_title" msgid="1540850288876158899">"બૅકઅપ ડેટા કાઢી નાખો"</string>
-    <!-- no translation found for settings_recovery_remove_backup_sub_title (7791375988320242059) -->
-    <skip />
-    <!-- no translation found for error_title (405150657301906598) -->
-    <skip />
-    <!-- no translation found for error_desc (1984714179775053347) -->
-    <skip />
+    <string name="settings_recovery_remove_backup_sub_title" msgid="7791375988320242059">"<xliff:g id="PATH">/mnt/backup</xliff:g> કાઢી નાખો"</string>
+    <string name="error_title" msgid="405150657301906598">"ભૂલને કારણે રિકવર કરવો અશક્ય"</string>
+    <string name="error_desc" msgid="1984714179775053347">"ભૂલમાંથી રિકવર કરવામાં નિષ્ફળ રહ્યાં.\nતમે ટર્મિનલને ફરી શરૂ કરવાનો પ્રયાસ કરી શકો છો અથવા રિકવરીના વિકલ્પોમાંથી કોઈ એક અજમાવી શકો છો."</string>
     <string name="error_code" msgid="3585291676855383649">"ભૂલનો કોડ: <xliff:g id="ERROR_CODE">%s</xliff:g>"</string>
     <string name="service_notification_settings" msgid="1437365721184401135">"સેટિંગ"</string>
     <string name="service_notification_title" msgid="2918088850910713393">"ટર્મિનલ ચાલી રહ્યું છે"</string>
-    <!-- no translation found for service_notification_content (5772901142342308273) -->
-    <skip />
+    <string name="service_notification_content" msgid="5772901142342308273">"ટર્મિનલ ખોલવા માટે ક્લિક કરો"</string>
     <string name="service_notification_quit_action" msgid="4888327875869277455">"બંધ કરો"</string>
-<<<<<<< HEAD
-    <!-- no translation found for virgl_enabled (5242525588039698086) -->
-    <skip />
-=======
     <!-- no translation found for service_notification_close_title (1442526433361428844) -->
     <skip />
     <!-- no translation found for service_notification_force_quit_action (3462226330416157775) -->
     <skip />
     <string name="virgl_enabled" msgid="5242525588039698086">"<xliff:g id="ID_1">VirGL</xliff:g> ચાલુ કરેલું છે"</string>
->>>>>>> 86fce208
 </resources>