<?xml version="1.0" encoding="UTF-8"?>
<!--   Copyright (C) 2024 The Android Open Source Project

     Licensed under the Apache License, Version 2.0 (the "License");
     you may not use this file except in compliance with the License.
     You may obtain a copy of the License at

          http://www.apache.org/licenses/LICENSE-2.0

     Unless required by applicable law or agreed to in writing, software
     distributed under the License is distributed on an "AS IS" BASIS,
     WITHOUT WARRANTIES OR CONDITIONS OF ANY KIND, either express or implied.
     See the License for the specific language governing permissions and
     limitations under the License.
  -->

<resources xmlns:android="http://schemas.android.com/apk/res/android"
    xmlns:xliff="urn:oasis:names:tc:xliff:document:1.2">
    <string name="app_name" msgid="5597111707986572208">"Τερματικό"</string>
    <string name="terminal_display" msgid="4810127497644015237">"Προβολή τερματικού"</string>
    <string name="terminal_input" msgid="4602512831433433551">"Δείκτης"</string>
    <string name="empty_line" msgid="5012067143408427178">"Κενή γραμμή"</string>
<<<<<<< HEAD
    <!-- no translation found for double_tap_to_edit_text (7380095045491399890) -->
    <skip />
=======
    <string name="double_tap_to_edit_text" msgid="2344363097580051316">"Πατήστε δύο φορές, για να πληκτρολογήσετε είσοδο"</string>
>>>>>>> 86fce208
    <string name="installer_title_text" msgid="500663060973466805">"Εγκατάσταση τερματικού Linux"</string>
    <!-- no translation found for installer_desc_text_format (5935117404303982823) -->
    <skip />
    <!-- no translation found for installer_wait_for_wifi_checkbox_text (5812378362605046639) -->
    <skip />
    <string name="installer_install_button_enabled_text" msgid="6142090640081511103">"Εγκατάσταση"</string>
    <string name="installer_install_button_disabled_text" msgid="8651445004125422467">"Εγκατάσταση"</string>
    <!-- no translation found for installer_install_network_error_message (6483202005746623398) -->
    <skip />
    <string name="installer_notif_title_text" msgid="471160690081159042">"Γίνεται εγκατάσταση τερματικού Linux"</string>
    <!-- no translation found for installer_notif_desc_text (2353770076549425837) -->
    <skip />
    <!-- no translation found for installer_error_network (5627330072955876676) -->
    <skip />
    <!-- no translation found for installer_error_no_wifi (1180164894845030969) -->
    <skip />
    <!-- no translation found for installer_error_unknown (5657920711470180224) -->
    <skip />
    <string name="action_settings" msgid="5729342767795123227">"Ρυθμίσεις"</string>
    <string name="vm_creation_message" msgid="6594953532721367502">"Προετοιμασία τερματικού σε εξέλιξη"</string>
    <string name="vm_stop_message" msgid="3978349856095529255">"Διακοπή τερματικού σε εξέλιξη"</string>
    <string name="vm_error_message" msgid="5231867246177661525">"Το τερματικό παρουσίασε σφάλμα"</string>
    <!-- no translation found for settings_disk_resize_title (8648082439414122069) -->
    <skip />
    <!-- no translation found for settings_disk_resize_sub_title (568100064927028058) -->
    <skip />
    <string name="settings_disk_resize_resize_message" msgid="5990475712303845087">"Το μέγεθος δίσκου έχει οριστεί"</string>
    <string name="settings_disk_resize_resize_gb_assigned_format" msgid="109301857555401579">"Ανατέθηκαν <xliff:g id="ASSIGNED_SIZE">%1$s</xliff:g>"</string>
    <string name="settings_disk_resize_resize_gb_max_format" msgid="6221210151688630371">"Έως <xliff:g id="MAX_SIZE">%1$s</xliff:g>"</string>
    <string name="settings_disk_resize_resize_cancel" msgid="2182388126941686562">"Ακύρωση"</string>
<<<<<<< HEAD
    <!-- no translation found for settings_disk_resize_resize_restart_vm_to_apply (6651018335906339973) -->
    <skip />
    <!-- no translation found for settings_disk_resize_resize_confirm_dialog_message (6906352501525496328) -->
    <skip />
    <!-- no translation found for settings_disk_resize_resize_confirm_dialog_confirm (7347432999245803583) -->
    <skip />
    <!-- no translation found for settings_port_forwarding_title (4911743992816071205) -->
    <skip />
    <string name="settings_port_forwarding_sub_title" msgid="6848040752531535488">"Διαμόρφωση προώθησης θύρας"</string>
    <!-- no translation found for settings_port_forwarding_notification_title (6950621555592547524) -->
    <skip />
    <!-- no translation found for settings_port_forwarding_notification_content (5072621159244211971) -->
    <skip />
=======
    <string name="settings_disk_resize_resize_restart_vm_to_apply" msgid="6651018335906339973">"Εφαρμογή"</string>
    <string name="settings_disk_resize_resize_confirm_dialog_message" msgid="6906352501525496328">"Θα γίνει επανεκκίνηση του τερματικού για αλλαγή μεγέθους δίσκου"</string>
    <string name="settings_disk_resize_resize_confirm_dialog_confirm" msgid="7347432999245803583">"Επιβεβαίωση"</string>
    <string name="settings_port_forwarding_title" msgid="4971368519093858377">"Έλεγχος θυρών"</string>
    <string name="settings_port_forwarding_sub_title" msgid="6547942778715654953">"Να επιτρέπονται/μην επιτρέπονται οι θύρες ακρόασης"</string>
    <string name="settings_port_forwarding_active_ports_title" msgid="1841436780635889858">"Θύρες ακρόασης"</string>
    <string name="settings_port_forwarding_other_enabled_ports_title" msgid="2644381842623436676">"Αποθηκευμένες επιτρεπόμενες θύρες"</string>
    <string name="settings_port_forwarding_dialog_title" msgid="2734992099990516463">"Να επιτρέπεται νέα θύρα"</string>
    <string name="settings_port_forwarding_dialog_textview_hint" msgid="3514035855169269600">"Καταχωρίστε νέο αριθμό θύρας"</string>
    <string name="settings_port_forwarding_dialog_save" msgid="1097831033824718393">"Αποθήκευση"</string>
    <string name="settings_port_forwarding_dialog_cancel" msgid="1972597831318470889">"Ακύρωση"</string>
    <string name="settings_port_forwarding_notification_title" msgid="6950621555592547524">"Το τερματικό ζητά να ανοίξει μια νέα θύρα"</string>
    <string name="settings_port_forwarding_notification_content" msgid="5072621159244211971">"Ζητήθηκε θύρα: <xliff:g id="PORT_NUMBER">%d</xliff:g>"</string>
>>>>>>> 86fce208
    <string name="settings_port_forwarding_notification_accept" msgid="3571520986524038185">"Αποδοχή"</string>
    <string name="settings_port_forwarding_notification_deny" msgid="636848749634710403">"Απόρριψη"</string>
    <string name="settings_recovery_title" msgid="6586840079226383285">"Ανάκτηση"</string>
    <!-- no translation found for settings_recovery_sub_title (3906996270508262595) -->
    <skip />
    <!-- no translation found for settings_recovery_reset_title (5388842560910568731) -->
    <skip />
    <!-- no translation found for settings_recovery_reset_sub_title (1079896907344675995) -->
    <skip />
    <string name="settings_recovery_reset_dialog_title" msgid="874946981716251094">"Επαναφορά τερματικού"</string>
    <!-- no translation found for settings_recovery_reset_dialog_message (851530339815113000) -->
    <skip />
    <!-- no translation found for settings_recovery_reset_dialog_confirm (6916237820754131902) -->
    <skip />
    <string name="settings_recovery_reset_dialog_cancel" msgid="1666264288208459725">"Ακύρωση"</string>
    <string name="settings_recovery_reset_dialog_backup_option" msgid="2079431035205584614">"Δημιουργία αντιγράφου ασφαλείας δεδομένων στο <xliff:g id="PATH">/mnt/backup</xliff:g>"</string>
    <!-- no translation found for settings_recovery_error_due_to_backup (9034741074141274096) -->
    <skip />
    <string name="settings_recovery_error" msgid="2451912941535666379">"Αποτυχία ανάκτησης"</string>
    <!-- no translation found for settings_recovery_error_during_removing_backup (2447990797766248691) -->
    <skip />
    <string name="settings_recovery_remove_backup_title" msgid="1540850288876158899">"Κατάργηση δεδομένων αντιγράφου ασφαλείας"</string>
    <!-- no translation found for settings_recovery_remove_backup_sub_title (7791375988320242059) -->
    <skip />
    <!-- no translation found for error_title (405150657301906598) -->
    <skip />
    <!-- no translation found for error_desc (1984714179775053347) -->
    <skip />
    <string name="error_code" msgid="3585291676855383649">"Κωδικός σφάλματος: <xliff:g id="ERROR_CODE">%s</xliff:g>"</string>
    <string name="service_notification_settings" msgid="1437365721184401135">"Ρυθμίσεις"</string>
    <string name="service_notification_title" msgid="2918088850910713393">"Το τερματικό εκτελείται"</string>
    <!-- no translation found for service_notification_content (5772901142342308273) -->
    <skip />
    <string name="service_notification_quit_action" msgid="4888327875869277455">"Κλείσιμο"</string>
<<<<<<< HEAD
    <!-- no translation found for virgl_enabled (5242525588039698086) -->
    <skip />
=======
    <!-- no translation found for service_notification_close_title (1442526433361428844) -->
    <skip />
    <!-- no translation found for service_notification_force_quit_action (3462226330416157775) -->
    <skip />
    <string name="virgl_enabled" msgid="5242525588039698086">"Το <xliff:g id="ID_1">VirGL</xliff:g> είναι ενεργοποιημένο"</string>
>>>>>>> 86fce208
</resources><|MERGE_RESOLUTION|>--- conflicted
+++ resolved
@@ -20,57 +20,28 @@
     <string name="terminal_display" msgid="4810127497644015237">"Προβολή τερματικού"</string>
     <string name="terminal_input" msgid="4602512831433433551">"Δείκτης"</string>
     <string name="empty_line" msgid="5012067143408427178">"Κενή γραμμή"</string>
-<<<<<<< HEAD
-    <!-- no translation found for double_tap_to_edit_text (7380095045491399890) -->
-    <skip />
-=======
     <string name="double_tap_to_edit_text" msgid="2344363097580051316">"Πατήστε δύο φορές, για να πληκτρολογήσετε είσοδο"</string>
->>>>>>> 86fce208
     <string name="installer_title_text" msgid="500663060973466805">"Εγκατάσταση τερματικού Linux"</string>
-    <!-- no translation found for installer_desc_text_format (5935117404303982823) -->
-    <skip />
-    <!-- no translation found for installer_wait_for_wifi_checkbox_text (5812378362605046639) -->
-    <skip />
+    <string name="installer_desc_text_format" msgid="5935117404303982823">"Για την εκκίνηση του τερματικού Linux, πρέπει να κατεβάσετε περίπου <xliff:g id="EXPECTED_SIZE">%1$s</xliff:g> δεδομένων μέσω δικτύου.\nΘέλετε να συνεχίσετε;"</string>
+    <string name="installer_wait_for_wifi_checkbox_text" msgid="5812378362605046639">"Λήψη μόνο μέσω Wi-Fi"</string>
     <string name="installer_install_button_enabled_text" msgid="6142090640081511103">"Εγκατάσταση"</string>
     <string name="installer_install_button_disabled_text" msgid="8651445004125422467">"Εγκατάσταση"</string>
-    <!-- no translation found for installer_install_network_error_message (6483202005746623398) -->
-    <skip />
+    <string name="installer_install_network_error_message" msgid="6483202005746623398">"Η εγκατάσταση απέτυχε λόγω σφάλματος δικτύου. Ελέγξτε τη σύνδεση και δοκιμάστε ξανά."</string>
     <string name="installer_notif_title_text" msgid="471160690081159042">"Γίνεται εγκατάσταση τερματικού Linux"</string>
-    <!-- no translation found for installer_notif_desc_text (2353770076549425837) -->
-    <skip />
-    <!-- no translation found for installer_error_network (5627330072955876676) -->
-    <skip />
-    <!-- no translation found for installer_error_no_wifi (1180164894845030969) -->
-    <skip />
-    <!-- no translation found for installer_error_unknown (5657920711470180224) -->
-    <skip />
+    <string name="installer_notif_desc_text" msgid="2353770076549425837">"Το τερματικό Linux θα ξεκινήσει μετά την ολοκλήρωση της εγκατάστασης"</string>
+    <string name="installer_error_network" msgid="5627330072955876676">"Η εγκατάσταση απέτυχε λόγω προβλήματος δικτύου"</string>
+    <string name="installer_error_no_wifi" msgid="1180164894845030969">"Η εγκατάσταση απέτυχε, επειδή το Wi-Fi δεν είναι διαθέσιμο"</string>
+    <string name="installer_error_unknown" msgid="5657920711470180224">"Η εγκατάσταση απέτυχε. Δοκιμάστε ξανά"</string>
     <string name="action_settings" msgid="5729342767795123227">"Ρυθμίσεις"</string>
     <string name="vm_creation_message" msgid="6594953532721367502">"Προετοιμασία τερματικού σε εξέλιξη"</string>
     <string name="vm_stop_message" msgid="3978349856095529255">"Διακοπή τερματικού σε εξέλιξη"</string>
     <string name="vm_error_message" msgid="5231867246177661525">"Το τερματικό παρουσίασε σφάλμα"</string>
-    <!-- no translation found for settings_disk_resize_title (8648082439414122069) -->
-    <skip />
-    <!-- no translation found for settings_disk_resize_sub_title (568100064927028058) -->
-    <skip />
+    <string name="settings_disk_resize_title" msgid="8648082439414122069">"Αλλαγή μεγέθους δίσκου"</string>
+    <string name="settings_disk_resize_sub_title" msgid="568100064927028058">"Αλλαγή μεγέθους κύριου διαμερίσματος"</string>
     <string name="settings_disk_resize_resize_message" msgid="5990475712303845087">"Το μέγεθος δίσκου έχει οριστεί"</string>
     <string name="settings_disk_resize_resize_gb_assigned_format" msgid="109301857555401579">"Ανατέθηκαν <xliff:g id="ASSIGNED_SIZE">%1$s</xliff:g>"</string>
     <string name="settings_disk_resize_resize_gb_max_format" msgid="6221210151688630371">"Έως <xliff:g id="MAX_SIZE">%1$s</xliff:g>"</string>
     <string name="settings_disk_resize_resize_cancel" msgid="2182388126941686562">"Ακύρωση"</string>
-<<<<<<< HEAD
-    <!-- no translation found for settings_disk_resize_resize_restart_vm_to_apply (6651018335906339973) -->
-    <skip />
-    <!-- no translation found for settings_disk_resize_resize_confirm_dialog_message (6906352501525496328) -->
-    <skip />
-    <!-- no translation found for settings_disk_resize_resize_confirm_dialog_confirm (7347432999245803583) -->
-    <skip />
-    <!-- no translation found for settings_port_forwarding_title (4911743992816071205) -->
-    <skip />
-    <string name="settings_port_forwarding_sub_title" msgid="6848040752531535488">"Διαμόρφωση προώθησης θύρας"</string>
-    <!-- no translation found for settings_port_forwarding_notification_title (6950621555592547524) -->
-    <skip />
-    <!-- no translation found for settings_port_forwarding_notification_content (5072621159244211971) -->
-    <skip />
-=======
     <string name="settings_disk_resize_resize_restart_vm_to_apply" msgid="6651018335906339973">"Εφαρμογή"</string>
     <string name="settings_disk_resize_resize_confirm_dialog_message" msgid="6906352501525496328">"Θα γίνει επανεκκίνηση του τερματικού για αλλαγή μεγέθους δίσκου"</string>
     <string name="settings_disk_resize_resize_confirm_dialog_confirm" msgid="7347432999245803583">"Επιβεβαίωση"</string>
@@ -84,49 +55,32 @@
     <string name="settings_port_forwarding_dialog_cancel" msgid="1972597831318470889">"Ακύρωση"</string>
     <string name="settings_port_forwarding_notification_title" msgid="6950621555592547524">"Το τερματικό ζητά να ανοίξει μια νέα θύρα"</string>
     <string name="settings_port_forwarding_notification_content" msgid="5072621159244211971">"Ζητήθηκε θύρα: <xliff:g id="PORT_NUMBER">%d</xliff:g>"</string>
->>>>>>> 86fce208
     <string name="settings_port_forwarding_notification_accept" msgid="3571520986524038185">"Αποδοχή"</string>
     <string name="settings_port_forwarding_notification_deny" msgid="636848749634710403">"Απόρριψη"</string>
     <string name="settings_recovery_title" msgid="6586840079226383285">"Ανάκτηση"</string>
-    <!-- no translation found for settings_recovery_sub_title (3906996270508262595) -->
-    <skip />
-    <!-- no translation found for settings_recovery_reset_title (5388842560910568731) -->
-    <skip />
-    <!-- no translation found for settings_recovery_reset_sub_title (1079896907344675995) -->
-    <skip />
+    <string name="settings_recovery_sub_title" msgid="3906996270508262595">"Επιλογές ανάκτησης διαμερισμάτων"</string>
+    <string name="settings_recovery_reset_title" msgid="5388842560910568731">"Επαναφορά στην αρχική έκδοση"</string>
+    <string name="settings_recovery_reset_sub_title" msgid="1079896907344675995">"Κατάργηση όλων των δεδομένων"</string>
     <string name="settings_recovery_reset_dialog_title" msgid="874946981716251094">"Επαναφορά τερματικού"</string>
-    <!-- no translation found for settings_recovery_reset_dialog_message (851530339815113000) -->
-    <skip />
-    <!-- no translation found for settings_recovery_reset_dialog_confirm (6916237820754131902) -->
-    <skip />
+    <string name="settings_recovery_reset_dialog_message" msgid="851530339815113000">"Τα δεδομένα θα καταργηθούν"</string>
+    <string name="settings_recovery_reset_dialog_confirm" msgid="6916237820754131902">"Επαναφορά"</string>
     <string name="settings_recovery_reset_dialog_cancel" msgid="1666264288208459725">"Ακύρωση"</string>
     <string name="settings_recovery_reset_dialog_backup_option" msgid="2079431035205584614">"Δημιουργία αντιγράφου ασφαλείας δεδομένων στο <xliff:g id="PATH">/mnt/backup</xliff:g>"</string>
-    <!-- no translation found for settings_recovery_error_due_to_backup (9034741074141274096) -->
-    <skip />
+    <string name="settings_recovery_error_due_to_backup" msgid="9034741074141274096">"Η ανάκτηση απέτυχε λόγω σφάλματος δημιουργίας αντιγράφου ασφαλείας"</string>
     <string name="settings_recovery_error" msgid="2451912941535666379">"Αποτυχία ανάκτησης"</string>
-    <!-- no translation found for settings_recovery_error_during_removing_backup (2447990797766248691) -->
-    <skip />
+    <string name="settings_recovery_error_during_removing_backup" msgid="2447990797766248691">"Η κατάργηση των δεδομένων αντιγράφου ασφαλείας απέτυχε"</string>
     <string name="settings_recovery_remove_backup_title" msgid="1540850288876158899">"Κατάργηση δεδομένων αντιγράφου ασφαλείας"</string>
-    <!-- no translation found for settings_recovery_remove_backup_sub_title (7791375988320242059) -->
-    <skip />
-    <!-- no translation found for error_title (405150657301906598) -->
-    <skip />
-    <!-- no translation found for error_desc (1984714179775053347) -->
-    <skip />
+    <string name="settings_recovery_remove_backup_sub_title" msgid="7791375988320242059">"Κατάργηση <xliff:g id="PATH">/mnt/backup</xliff:g>"</string>
+    <string name="error_title" msgid="405150657301906598">"Ανεπανόρθωτο σφάλμα"</string>
+    <string name="error_desc" msgid="1984714179775053347">"Αποτυχία ανάκτησης από σφάλμα.\nΜπορείτε να δοκιμάσετε να επανεκκινήσετε το τερματικό ή να δοκιμάσετε μια από τις επιλογές ανάκτησης."</string>
     <string name="error_code" msgid="3585291676855383649">"Κωδικός σφάλματος: <xliff:g id="ERROR_CODE">%s</xliff:g>"</string>
     <string name="service_notification_settings" msgid="1437365721184401135">"Ρυθμίσεις"</string>
     <string name="service_notification_title" msgid="2918088850910713393">"Το τερματικό εκτελείται"</string>
-    <!-- no translation found for service_notification_content (5772901142342308273) -->
-    <skip />
+    <string name="service_notification_content" msgid="5772901142342308273">"Κάντε κλικ για άνοιγμα του τερματικού"</string>
     <string name="service_notification_quit_action" msgid="4888327875869277455">"Κλείσιμο"</string>
-<<<<<<< HEAD
-    <!-- no translation found for virgl_enabled (5242525588039698086) -->
-    <skip />
-=======
     <!-- no translation found for service_notification_close_title (1442526433361428844) -->
     <skip />
     <!-- no translation found for service_notification_force_quit_action (3462226330416157775) -->
     <skip />
     <string name="virgl_enabled" msgid="5242525588039698086">"Το <xliff:g id="ID_1">VirGL</xliff:g> είναι ενεργοποιημένο"</string>
->>>>>>> 86fce208
 </resources>