--- conflicted
+++ resolved
@@ -20,57 +20,28 @@
     <string name="terminal_display" msgid="4810127497644015237">"Zobrazení terminálu"</string>
     <string name="terminal_input" msgid="4602512831433433551">"Kurzor"</string>
     <string name="empty_line" msgid="5012067143408427178">"Prázdný řádek"</string>
-<<<<<<< HEAD
-    <!-- no translation found for double_tap_to_edit_text (7380095045491399890) -->
-    <skip />
-=======
     <string name="double_tap_to_edit_text" msgid="2344363097580051316">"Dvojitým klepnutím zadáte vstup"</string>
->>>>>>> 86fce208
     <string name="installer_title_text" msgid="500663060973466805">"Instalovat terminál Linux"</string>
-    <!-- no translation found for installer_desc_text_format (5935117404303982823) -->
-    <skip />
-    <!-- no translation found for installer_wait_for_wifi_checkbox_text (5812378362605046639) -->
-    <skip />
+    <string name="installer_desc_text_format" msgid="5935117404303982823">"Ke spuštění terminálu Linux je potřeba stáhnout přes datovou síť přibližně <xliff:g id="EXPECTED_SIZE">%1$s</xliff:g> dat.\nChcete pokračovat?"</string>
+    <string name="installer_wait_for_wifi_checkbox_text" msgid="5812378362605046639">"Stahovat jen přes Wi-Fi"</string>
     <string name="installer_install_button_enabled_text" msgid="6142090640081511103">"Instalovat"</string>
     <string name="installer_install_button_disabled_text" msgid="8651445004125422467">"Instalování"</string>
-    <!-- no translation found for installer_install_network_error_message (6483202005746623398) -->
-    <skip />
+    <string name="installer_install_network_error_message" msgid="6483202005746623398">"Instalace se kvůli chybě sítě nezdařila. Zkontrolujte připojení a zkuste to znovu."</string>
     <string name="installer_notif_title_text" msgid="471160690081159042">"Instalace terminálu Linux"</string>
-    <!-- no translation found for installer_notif_desc_text (2353770076549425837) -->
-    <skip />
-    <!-- no translation found for installer_error_network (5627330072955876676) -->
-    <skip />
-    <!-- no translation found for installer_error_no_wifi (1180164894845030969) -->
-    <skip />
-    <!-- no translation found for installer_error_unknown (5657920711470180224) -->
-    <skip />
+    <string name="installer_notif_desc_text" msgid="2353770076549425837">"Po dokončení instalace se spustí terminál Linux"</string>
+    <string name="installer_error_network" msgid="5627330072955876676">"Instalace se kvůli problému se sítí nezdařila"</string>
+    <string name="installer_error_no_wifi" msgid="1180164894845030969">"Instalace se nezdařila, protože není k dispozici Wi-Fi"</string>
+    <string name="installer_error_unknown" msgid="5657920711470180224">"Instalace se nezdařila. Zkuste to znovu"</string>
     <string name="action_settings" msgid="5729342767795123227">"Nastavení"</string>
     <string name="vm_creation_message" msgid="6594953532721367502">"Probíhá příprava terminálu"</string>
     <string name="vm_stop_message" msgid="3978349856095529255">"Ukončování terminálu"</string>
     <string name="vm_error_message" msgid="5231867246177661525">"Terminál selhal"</string>
-    <!-- no translation found for settings_disk_resize_title (8648082439414122069) -->
-    <skip />
-    <!-- no translation found for settings_disk_resize_sub_title (568100064927028058) -->
-    <skip />
+    <string name="settings_disk_resize_title" msgid="8648082439414122069">"Změnit velikost disku"</string>
+    <string name="settings_disk_resize_sub_title" msgid="568100064927028058">"Změnit velikost kořenového oddílu"</string>
     <string name="settings_disk_resize_resize_message" msgid="5990475712303845087">"Velikost disku nastavena"</string>
     <string name="settings_disk_resize_resize_gb_assigned_format" msgid="109301857555401579">"Přiděleno <xliff:g id="ASSIGNED_SIZE">%1$s</xliff:g>"</string>
     <string name="settings_disk_resize_resize_gb_max_format" msgid="6221210151688630371">"Max. <xliff:g id="MAX_SIZE">%1$s</xliff:g>"</string>
     <string name="settings_disk_resize_resize_cancel" msgid="2182388126941686562">"Zrušit"</string>
-<<<<<<< HEAD
-    <!-- no translation found for settings_disk_resize_resize_restart_vm_to_apply (6651018335906339973) -->
-    <skip />
-    <!-- no translation found for settings_disk_resize_resize_confirm_dialog_message (6906352501525496328) -->
-    <skip />
-    <!-- no translation found for settings_disk_resize_resize_confirm_dialog_confirm (7347432999245803583) -->
-    <skip />
-    <!-- no translation found for settings_port_forwarding_title (4911743992816071205) -->
-    <skip />
-    <string name="settings_port_forwarding_sub_title" msgid="6848040752531535488">"Nakonfigurovat přesměrování portů"</string>
-    <!-- no translation found for settings_port_forwarding_notification_title (6950621555592547524) -->
-    <skip />
-    <!-- no translation found for settings_port_forwarding_notification_content (5072621159244211971) -->
-    <skip />
-=======
     <string name="settings_disk_resize_resize_restart_vm_to_apply" msgid="6651018335906339973">"Použít"</string>
     <string name="settings_disk_resize_resize_confirm_dialog_message" msgid="6906352501525496328">"Terminál se za účelem změny velikosti disku restartuje"</string>
     <string name="settings_disk_resize_resize_confirm_dialog_confirm" msgid="7347432999245803583">"Potvrdit"</string>
@@ -84,49 +55,32 @@
     <string name="settings_port_forwarding_dialog_cancel" msgid="1972597831318470889">"Zrušit"</string>
     <string name="settings_port_forwarding_notification_title" msgid="6950621555592547524">"Terminál se pokouší otevřít nový port"</string>
     <string name="settings_port_forwarding_notification_content" msgid="5072621159244211971">"Požadovaný port: <xliff:g id="PORT_NUMBER">%d</xliff:g>"</string>
->>>>>>> 86fce208
     <string name="settings_port_forwarding_notification_accept" msgid="3571520986524038185">"Přijmout"</string>
     <string name="settings_port_forwarding_notification_deny" msgid="636848749634710403">"Zamítnout"</string>
     <string name="settings_recovery_title" msgid="6586840079226383285">"Obnovení"</string>
-    <!-- no translation found for settings_recovery_sub_title (3906996270508262595) -->
-    <skip />
-    <!-- no translation found for settings_recovery_reset_title (5388842560910568731) -->
-    <skip />
-    <!-- no translation found for settings_recovery_reset_sub_title (1079896907344675995) -->
-    <skip />
+    <string name="settings_recovery_sub_title" msgid="3906996270508262595">"Možnosti obnovení oddílu"</string>
+    <string name="settings_recovery_reset_title" msgid="5388842560910568731">"Resetovat na původní verzi"</string>
+    <string name="settings_recovery_reset_sub_title" msgid="1079896907344675995">"Odstranit všechna data"</string>
     <string name="settings_recovery_reset_dialog_title" msgid="874946981716251094">"Resetovat terminál"</string>
-    <!-- no translation found for settings_recovery_reset_dialog_message (851530339815113000) -->
-    <skip />
-    <!-- no translation found for settings_recovery_reset_dialog_confirm (6916237820754131902) -->
-    <skip />
+    <string name="settings_recovery_reset_dialog_message" msgid="851530339815113000">"Data budou odstraněna"</string>
+    <string name="settings_recovery_reset_dialog_confirm" msgid="6916237820754131902">"Resetovat"</string>
     <string name="settings_recovery_reset_dialog_cancel" msgid="1666264288208459725">"Zrušit"</string>
     <string name="settings_recovery_reset_dialog_backup_option" msgid="2079431035205584614">"Zálohovat data do <xliff:g id="PATH">/mnt/backup</xliff:g>"</string>
-    <!-- no translation found for settings_recovery_error_due_to_backup (9034741074141274096) -->
-    <skip />
+    <string name="settings_recovery_error_due_to_backup" msgid="9034741074141274096">"Obnovení se kvůli chybě zálohy nezdařilo"</string>
     <string name="settings_recovery_error" msgid="2451912941535666379">"Obnovení se nezdařilo"</string>
-    <!-- no translation found for settings_recovery_error_during_removing_backup (2447990797766248691) -->
-    <skip />
+    <string name="settings_recovery_error_during_removing_backup" msgid="2447990797766248691">"Zálohovaná data se nepodařilo odstranit"</string>
     <string name="settings_recovery_remove_backup_title" msgid="1540850288876158899">"Odstranit data zálohy"</string>
-    <!-- no translation found for settings_recovery_remove_backup_sub_title (7791375988320242059) -->
-    <skip />
-    <!-- no translation found for error_title (405150657301906598) -->
-    <skip />
-    <!-- no translation found for error_desc (1984714179775053347) -->
-    <skip />
+    <string name="settings_recovery_remove_backup_sub_title" msgid="7791375988320242059">"Odstranit <xliff:g id="PATH">/mnt/backup</xliff:g>"</string>
+    <string name="error_title" msgid="405150657301906598">"Neopravitelná chyba"</string>
+    <string name="error_desc" msgid="1984714179775053347">"Z chybového stavu se nepodařilo dostat.\nMůžete terminál zkusit restartovat, nebo vyzkoušet některou z možností obnovení."</string>
     <string name="error_code" msgid="3585291676855383649">"Kód chyby: <xliff:g id="ERROR_CODE">%s</xliff:g>"</string>
     <string name="service_notification_settings" msgid="1437365721184401135">"Nastavení"</string>
     <string name="service_notification_title" msgid="2918088850910713393">"Terminál běží"</string>
-    <!-- no translation found for service_notification_content (5772901142342308273) -->
-    <skip />
+    <string name="service_notification_content" msgid="5772901142342308273">"Kliknutím otevřete terminál"</string>
     <string name="service_notification_quit_action" msgid="4888327875869277455">"Zavřít"</string>
-<<<<<<< HEAD
-    <!-- no translation found for virgl_enabled (5242525588039698086) -->
-    <skip />
-=======
     <!-- no translation found for service_notification_close_title (1442526433361428844) -->
     <skip />
     <!-- no translation found for service_notification_force_quit_action (3462226330416157775) -->
     <skip />
     <string name="virgl_enabled" msgid="5242525588039698086">"Modul <xliff:g id="ID_1">VirGL</xliff:g> je aktivován"</string>
->>>>>>> 86fce208
 </resources>