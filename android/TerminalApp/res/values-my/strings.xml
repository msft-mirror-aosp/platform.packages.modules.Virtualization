<?xml version="1.0" encoding="UTF-8"?>
<!--   Copyright (C) 2024 The Android Open Source Project

     Licensed under the Apache License, Version 2.0 (the "License");
     you may not use this file except in compliance with the License.
     You may obtain a copy of the License at

          http://www.apache.org/licenses/LICENSE-2.0

     Unless required by applicable law or agreed to in writing, software
     distributed under the License is distributed on an "AS IS" BASIS,
     WITHOUT WARRANTIES OR CONDITIONS OF ANY KIND, either express or implied.
     See the License for the specific language governing permissions and
     limitations under the License.
  -->

<resources xmlns:android="http://schemas.android.com/apk/res/android"
    xmlns:xliff="urn:oasis:names:tc:xliff:document:1.2">
    <string name="app_name" msgid="5597111707986572208">"တာမီနယ်"</string>
    <string name="terminal_display" msgid="4810127497644015237">"တာမီနယ် ပြကွက်"</string>
    <string name="terminal_input" msgid="4602512831433433551">"ကာဆာ"</string>
    <string name="empty_line" msgid="5012067143408427178">"လိုင်းကို ရှင်းရန်"</string>
<<<<<<< HEAD
    <!-- no translation found for double_tap_to_edit_text (7380095045491399890) -->
    <skip />
=======
    <string name="double_tap_to_edit_text" msgid="2344363097580051316">"စာရိုက်ထည့်သွင်းရန် နှစ်ချက်တို့ပါ"</string>
>>>>>>> 86fce208
    <string name="installer_title_text" msgid="500663060973466805">"Linux တာမီနယ် ထည့်သွင်းခြင်း"</string>
    <!-- no translation found for installer_desc_text_format (5935117404303982823) -->
    <skip />
    <!-- no translation found for installer_wait_for_wifi_checkbox_text (5812378362605046639) -->
    <skip />
    <string name="installer_install_button_enabled_text" msgid="6142090640081511103">"ထည့်သွင်းရန်"</string>
    <string name="installer_install_button_disabled_text" msgid="8651445004125422467">"ထည့်သွင်းနေသည်"</string>
    <!-- no translation found for installer_install_network_error_message (6483202005746623398) -->
    <skip />
    <string name="installer_notif_title_text" msgid="471160690081159042">"Linux တာမီနယ်ကို ထည့်သွင်းနေသည်"</string>
    <!-- no translation found for installer_notif_desc_text (2353770076549425837) -->
    <skip />
    <!-- no translation found for installer_error_network (5627330072955876676) -->
    <skip />
    <!-- no translation found for installer_error_no_wifi (1180164894845030969) -->
    <skip />
    <!-- no translation found for installer_error_unknown (5657920711470180224) -->
    <skip />
    <string name="action_settings" msgid="5729342767795123227">"ဆက်တင်များ"</string>
    <string name="vm_creation_message" msgid="6594953532721367502">"တာမီနယ်ကို ပြင်ဆင်နေသည်"</string>
    <string name="vm_stop_message" msgid="3978349856095529255">"တာမီနယ်ကို ရပ်နေသည်"</string>
    <string name="vm_error_message" msgid="5231867246177661525">"တာမီနယ် ရပ်တန့်သွားသည်"</string>
    <!-- no translation found for settings_disk_resize_title (8648082439414122069) -->
    <skip />
    <!-- no translation found for settings_disk_resize_sub_title (568100064927028058) -->
    <skip />
    <string name="settings_disk_resize_resize_message" msgid="5990475712303845087">"ဒစ်ခ်အရွယ်အစား သတ်မှတ်လိုက်သည်"</string>
    <string name="settings_disk_resize_resize_gb_assigned_format" msgid="109301857555401579">"<xliff:g id="ASSIGNED_SIZE">%1$s</xliff:g> သတ်မှတ်ထားသည်"</string>
    <string name="settings_disk_resize_resize_gb_max_format" msgid="6221210151688630371">"အများဆုံး <xliff:g id="MAX_SIZE">%1$s</xliff:g>"</string>
    <string name="settings_disk_resize_resize_cancel" msgid="2182388126941686562">"မလုပ်တော့"</string>
<<<<<<< HEAD
    <!-- no translation found for settings_disk_resize_resize_restart_vm_to_apply (6651018335906339973) -->
    <skip />
    <!-- no translation found for settings_disk_resize_resize_confirm_dialog_message (6906352501525496328) -->
    <skip />
    <!-- no translation found for settings_disk_resize_resize_confirm_dialog_confirm (7347432999245803583) -->
    <skip />
    <!-- no translation found for settings_port_forwarding_title (4911743992816071205) -->
    <skip />
    <string name="settings_port_forwarding_sub_title" msgid="6848040752531535488">"ပို့တ်ထပ်ဆင့်ပို့ခြင်းကို စီစဉ်သတ်မှတ်ပါ"</string>
    <!-- no translation found for settings_port_forwarding_notification_title (6950621555592547524) -->
    <skip />
    <!-- no translation found for settings_port_forwarding_notification_content (5072621159244211971) -->
    <skip />
=======
    <string name="settings_disk_resize_resize_restart_vm_to_apply" msgid="6651018335906339973">"သုံးရန်"</string>
    <string name="settings_disk_resize_resize_confirm_dialog_message" msgid="6906352501525496328">"ဒစ်ခ်ကို အရွယ်ပြင်ရန် တာမီနယ်ပြန်စပါမည်"</string>
    <string name="settings_disk_resize_resize_confirm_dialog_confirm" msgid="7347432999245803583">"အတည်ပြုရန်"</string>
    <string name="settings_port_forwarding_title" msgid="4971368519093858377">"ပို့တ်ထိန်းချုပ်မှု"</string>
    <string name="settings_port_forwarding_sub_title" msgid="6547942778715654953">"စောင့်နေသောပို့တ်များကို ခွင့်ပြုရန်/ငြင်းပယ်ရန်"</string>
    <string name="settings_port_forwarding_active_ports_title" msgid="1841436780635889858">"စောင့်နေသောပို့တ်များ"</string>
    <string name="settings_port_forwarding_other_enabled_ports_title" msgid="2644381842623436676">"ခွင့်ပြုထားသောပို့တ်များ သိမ်းပြီးပြီ"</string>
    <string name="settings_port_forwarding_dialog_title" msgid="2734992099990516463">"ပို့တ်အသစ် ခွင့်ပြုခြင်း"</string>
    <string name="settings_port_forwarding_dialog_textview_hint" msgid="3514035855169269600">"ပို့တ်နံပါတ်အသစ် ထည့်ပါ"</string>
    <string name="settings_port_forwarding_dialog_save" msgid="1097831033824718393">"သိမ်းရန်"</string>
    <string name="settings_port_forwarding_dialog_cancel" msgid="1972597831318470889">"မလုပ်တော့"</string>
    <string name="settings_port_forwarding_notification_title" msgid="6950621555592547524">"တာမီနယ်က ပို့တ်အသစ်ဖွင့်ရန် တောင်းဆိုနေသည်"</string>
    <string name="settings_port_forwarding_notification_content" msgid="5072621159244211971">"တောင်းဆိုထားသော ပို့တ်- <xliff:g id="PORT_NUMBER">%d</xliff:g>"</string>
>>>>>>> 86fce208
    <string name="settings_port_forwarding_notification_accept" msgid="3571520986524038185">"လက်ခံရန်"</string>
    <string name="settings_port_forwarding_notification_deny" msgid="636848749634710403">"ငြင်းပယ်ရန်"</string>
    <string name="settings_recovery_title" msgid="6586840079226383285">"ပြန်လည်ရယူခြင်း"</string>
    <!-- no translation found for settings_recovery_sub_title (3906996270508262595) -->
    <skip />
    <!-- no translation found for settings_recovery_reset_title (5388842560910568731) -->
    <skip />
    <!-- no translation found for settings_recovery_reset_sub_title (1079896907344675995) -->
    <skip />
    <string name="settings_recovery_reset_dialog_title" msgid="874946981716251094">"တာမီနယ်ကို ပြင်ဆင်သတ်မှတ်ခြင်း"</string>
    <!-- no translation found for settings_recovery_reset_dialog_message (851530339815113000) -->
    <skip />
    <!-- no translation found for settings_recovery_reset_dialog_confirm (6916237820754131902) -->
    <skip />
    <string name="settings_recovery_reset_dialog_cancel" msgid="1666264288208459725">"မလုပ်တော့"</string>
    <string name="settings_recovery_reset_dialog_backup_option" msgid="2079431035205584614">"<xliff:g id="PATH">/mnt/backup</xliff:g> တွင် ဒေတာအရန်သိမ်းရန်"</string>
    <!-- no translation found for settings_recovery_error_due_to_backup (9034741074141274096) -->
    <skip />
    <string name="settings_recovery_error" msgid="2451912941535666379">"ပြန်လည်ရယူမှု မအောင်မြင်ပါ"</string>
    <!-- no translation found for settings_recovery_error_during_removing_backup (2447990797766248691) -->
    <skip />
    <string name="settings_recovery_remove_backup_title" msgid="1540850288876158899">"အရန်ဒေတာ ဖယ်ရှားခြင်း"</string>
    <!-- no translation found for settings_recovery_remove_backup_sub_title (7791375988320242059) -->
    <skip />
    <!-- no translation found for error_title (405150657301906598) -->
    <skip />
    <!-- no translation found for error_desc (1984714179775053347) -->
    <skip />
    <string name="error_code" msgid="3585291676855383649">"အမှားကုဒ်- <xliff:g id="ERROR_CODE">%s</xliff:g>"</string>
    <string name="service_notification_settings" msgid="1437365721184401135">"ဆက်တင်များ"</string>
    <string name="service_notification_title" msgid="2918088850910713393">"တာမီနယ်ကို ဖွင့်ထားသည်"</string>
    <!-- no translation found for service_notification_content (5772901142342308273) -->
    <skip />
    <string name="service_notification_quit_action" msgid="4888327875869277455">"ပိတ်ရန်"</string>
<<<<<<< HEAD
    <!-- no translation found for virgl_enabled (5242525588039698086) -->
    <skip />
=======
    <!-- no translation found for service_notification_close_title (1442526433361428844) -->
    <skip />
    <!-- no translation found for service_notification_force_quit_action (3462226330416157775) -->
    <skip />
    <string name="virgl_enabled" msgid="5242525588039698086">"<xliff:g id="ID_1">VirGL</xliff:g> ဖွင့်ထားသည်"</string>
>>>>>>> 86fce208
</resources><|MERGE_RESOLUTION|>--- conflicted
+++ resolved
@@ -20,57 +20,28 @@
     <string name="terminal_display" msgid="4810127497644015237">"တာမီနယ် ပြကွက်"</string>
     <string name="terminal_input" msgid="4602512831433433551">"ကာဆာ"</string>
     <string name="empty_line" msgid="5012067143408427178">"လိုင်းကို ရှင်းရန်"</string>
-<<<<<<< HEAD
-    <!-- no translation found for double_tap_to_edit_text (7380095045491399890) -->
-    <skip />
-=======
     <string name="double_tap_to_edit_text" msgid="2344363097580051316">"စာရိုက်ထည့်သွင်းရန် နှစ်ချက်တို့ပါ"</string>
->>>>>>> 86fce208
     <string name="installer_title_text" msgid="500663060973466805">"Linux တာမီနယ် ထည့်သွင်းခြင်း"</string>
-    <!-- no translation found for installer_desc_text_format (5935117404303982823) -->
-    <skip />
-    <!-- no translation found for installer_wait_for_wifi_checkbox_text (5812378362605046639) -->
-    <skip />
+    <string name="installer_desc_text_format" msgid="5935117404303982823">"Linux တာမီနယ် စတင်ရန် ကွန်ရက်ပေါ်တွင် ဒေတာ <xliff:g id="EXPECTED_SIZE">%1$s</xliff:g> ခန့်ကို ဒေါင်းလုဒ်လုပ်ရမည်။\nရှေ့ဆက်လိုပါသလား။"</string>
+    <string name="installer_wait_for_wifi_checkbox_text" msgid="5812378362605046639">"Wi-Fi ဖြင့်သာ ဒေါင်းလုဒ်လုပ်ရန်"</string>
     <string name="installer_install_button_enabled_text" msgid="6142090640081511103">"ထည့်သွင်းရန်"</string>
     <string name="installer_install_button_disabled_text" msgid="8651445004125422467">"ထည့်သွင်းနေသည်"</string>
-    <!-- no translation found for installer_install_network_error_message (6483202005746623398) -->
-    <skip />
+    <string name="installer_install_network_error_message" msgid="6483202005746623398">"ကွန်ရက် အမှားအယွင်းကြောင့် ထည့်သွင်း၍ မရလိုက်ပါ။ ချိတ်ဆက်မှုကို စစ်ဆေးပြီး ထပ်စမ်းကြည့်ပါ။"</string>
     <string name="installer_notif_title_text" msgid="471160690081159042">"Linux တာမီနယ်ကို ထည့်သွင်းနေသည်"</string>
-    <!-- no translation found for installer_notif_desc_text (2353770076549425837) -->
-    <skip />
-    <!-- no translation found for installer_error_network (5627330072955876676) -->
-    <skip />
-    <!-- no translation found for installer_error_no_wifi (1180164894845030969) -->
-    <skip />
-    <!-- no translation found for installer_error_unknown (5657920711470180224) -->
-    <skip />
+    <string name="installer_notif_desc_text" msgid="2353770076549425837">"ထည့်သွင်းမှု ပြီးသည့်အခါ Linux တာမီနယ် စတင်မည်"</string>
+    <string name="installer_error_network" msgid="5627330072955876676">"ကွန်ရက်ပြဿနာကြောင့် ထည့်သွင်း၍ မရလိုက်ပါ"</string>
+    <string name="installer_error_no_wifi" msgid="1180164894845030969">"Wi-Fi မရနိုင်သောကြောင့် ထည့်သွင်း၍မရလိုက်ပါ"</string>
+    <string name="installer_error_unknown" msgid="5657920711470180224">"ထည့်သွင်း၍ မရလိုက်ပါ။ ထပ်စမ်းကြည့်ပါ"</string>
     <string name="action_settings" msgid="5729342767795123227">"ဆက်တင်များ"</string>
     <string name="vm_creation_message" msgid="6594953532721367502">"တာမီနယ်ကို ပြင်ဆင်နေသည်"</string>
     <string name="vm_stop_message" msgid="3978349856095529255">"တာမီနယ်ကို ရပ်နေသည်"</string>
     <string name="vm_error_message" msgid="5231867246177661525">"တာမီနယ် ရပ်တန့်သွားသည်"</string>
-    <!-- no translation found for settings_disk_resize_title (8648082439414122069) -->
-    <skip />
-    <!-- no translation found for settings_disk_resize_sub_title (568100064927028058) -->
-    <skip />
+    <string name="settings_disk_resize_title" msgid="8648082439414122069">"ဒစ်ခ်အရွယ်ပြင်ခြင်း"</string>
+    <string name="settings_disk_resize_sub_title" msgid="568100064927028058">"ရုအကန့်အရွယ် ပြင်ရန်"</string>
     <string name="settings_disk_resize_resize_message" msgid="5990475712303845087">"ဒစ်ခ်အရွယ်အစား သတ်မှတ်လိုက်သည်"</string>
     <string name="settings_disk_resize_resize_gb_assigned_format" msgid="109301857555401579">"<xliff:g id="ASSIGNED_SIZE">%1$s</xliff:g> သတ်မှတ်ထားသည်"</string>
     <string name="settings_disk_resize_resize_gb_max_format" msgid="6221210151688630371">"အများဆုံး <xliff:g id="MAX_SIZE">%1$s</xliff:g>"</string>
     <string name="settings_disk_resize_resize_cancel" msgid="2182388126941686562">"မလုပ်တော့"</string>
-<<<<<<< HEAD
-    <!-- no translation found for settings_disk_resize_resize_restart_vm_to_apply (6651018335906339973) -->
-    <skip />
-    <!-- no translation found for settings_disk_resize_resize_confirm_dialog_message (6906352501525496328) -->
-    <skip />
-    <!-- no translation found for settings_disk_resize_resize_confirm_dialog_confirm (7347432999245803583) -->
-    <skip />
-    <!-- no translation found for settings_port_forwarding_title (4911743992816071205) -->
-    <skip />
-    <string name="settings_port_forwarding_sub_title" msgid="6848040752531535488">"ပို့တ်ထပ်ဆင့်ပို့ခြင်းကို စီစဉ်သတ်မှတ်ပါ"</string>
-    <!-- no translation found for settings_port_forwarding_notification_title (6950621555592547524) -->
-    <skip />
-    <!-- no translation found for settings_port_forwarding_notification_content (5072621159244211971) -->
-    <skip />
-=======
     <string name="settings_disk_resize_resize_restart_vm_to_apply" msgid="6651018335906339973">"သုံးရန်"</string>
     <string name="settings_disk_resize_resize_confirm_dialog_message" msgid="6906352501525496328">"ဒစ်ခ်ကို အရွယ်ပြင်ရန် တာမီနယ်ပြန်စပါမည်"</string>
     <string name="settings_disk_resize_resize_confirm_dialog_confirm" msgid="7347432999245803583">"အတည်ပြုရန်"</string>
@@ -84,49 +55,32 @@
     <string name="settings_port_forwarding_dialog_cancel" msgid="1972597831318470889">"မလုပ်တော့"</string>
     <string name="settings_port_forwarding_notification_title" msgid="6950621555592547524">"တာမီနယ်က ပို့တ်အသစ်ဖွင့်ရန် တောင်းဆိုနေသည်"</string>
     <string name="settings_port_forwarding_notification_content" msgid="5072621159244211971">"တောင်းဆိုထားသော ပို့တ်- <xliff:g id="PORT_NUMBER">%d</xliff:g>"</string>
->>>>>>> 86fce208
     <string name="settings_port_forwarding_notification_accept" msgid="3571520986524038185">"လက်ခံရန်"</string>
     <string name="settings_port_forwarding_notification_deny" msgid="636848749634710403">"ငြင်းပယ်ရန်"</string>
     <string name="settings_recovery_title" msgid="6586840079226383285">"ပြန်လည်ရယူခြင်း"</string>
-    <!-- no translation found for settings_recovery_sub_title (3906996270508262595) -->
-    <skip />
-    <!-- no translation found for settings_recovery_reset_title (5388842560910568731) -->
-    <skip />
-    <!-- no translation found for settings_recovery_reset_sub_title (1079896907344675995) -->
-    <skip />
+    <string name="settings_recovery_sub_title" msgid="3906996270508262595">"အကန့်ပြန်ရယူရေး နည်းလမ်းများ"</string>
+    <string name="settings_recovery_reset_title" msgid="5388842560910568731">"ကနဦးဗားရှင်းသို့ ပြင်ဆင်သတ်မှတ်ရန်"</string>
+    <string name="settings_recovery_reset_sub_title" msgid="1079896907344675995">"ဒေတာအားလုံး ဖယ်ရှားရန်"</string>
     <string name="settings_recovery_reset_dialog_title" msgid="874946981716251094">"တာမီနယ်ကို ပြင်ဆင်သတ်မှတ်ခြင်း"</string>
-    <!-- no translation found for settings_recovery_reset_dialog_message (851530339815113000) -->
-    <skip />
-    <!-- no translation found for settings_recovery_reset_dialog_confirm (6916237820754131902) -->
-    <skip />
+    <string name="settings_recovery_reset_dialog_message" msgid="851530339815113000">"ဒေတာကို ဖယ်ရှားပါမည်"</string>
+    <string name="settings_recovery_reset_dialog_confirm" msgid="6916237820754131902">"ပြန်သတ်မှတ်ရန်"</string>
     <string name="settings_recovery_reset_dialog_cancel" msgid="1666264288208459725">"မလုပ်တော့"</string>
     <string name="settings_recovery_reset_dialog_backup_option" msgid="2079431035205584614">"<xliff:g id="PATH">/mnt/backup</xliff:g> တွင် ဒေတာအရန်သိမ်းရန်"</string>
-    <!-- no translation found for settings_recovery_error_due_to_backup (9034741074141274096) -->
-    <skip />
+    <string name="settings_recovery_error_due_to_backup" msgid="9034741074141274096">"အရန်သိမ်းခြင်းအမှားကြောင့် ပြန်လည်ရယူ၍ မရလိုက်ပါ"</string>
     <string name="settings_recovery_error" msgid="2451912941535666379">"ပြန်လည်ရယူမှု မအောင်မြင်ပါ"</string>
-    <!-- no translation found for settings_recovery_error_during_removing_backup (2447990797766248691) -->
-    <skip />
+    <string name="settings_recovery_error_during_removing_backup" msgid="2447990797766248691">"အရန်ဒေတာကို ဖယ်ရှား၍ မရလိုက်ပါ"</string>
     <string name="settings_recovery_remove_backup_title" msgid="1540850288876158899">"အရန်ဒေတာ ဖယ်ရှားခြင်း"</string>
-    <!-- no translation found for settings_recovery_remove_backup_sub_title (7791375988320242059) -->
-    <skip />
-    <!-- no translation found for error_title (405150657301906598) -->
-    <skip />
-    <!-- no translation found for error_desc (1984714179775053347) -->
-    <skip />
+    <string name="settings_recovery_remove_backup_sub_title" msgid="7791375988320242059">"<xliff:g id="PATH">/mnt/backup</xliff:g> ကို ဖယ်ရှားရန်"</string>
+    <string name="error_title" msgid="405150657301906598">"ပြန်ပြင်၍မရသော အမှား"</string>
+    <string name="error_desc" msgid="1984714179775053347">"အမှားကို ပြန်ပြင်၍မရလိုက်ပါ။\nတာမီနယ်ကို ပြန်စနိုင်သည် (သို့) ပြန်ရယူရေး နည်းလမ်းများထဲမှ တစ်ခုကို စမ်းကြည့်နိုင်သည်။"</string>
     <string name="error_code" msgid="3585291676855383649">"အမှားကုဒ်- <xliff:g id="ERROR_CODE">%s</xliff:g>"</string>
     <string name="service_notification_settings" msgid="1437365721184401135">"ဆက်တင်များ"</string>
     <string name="service_notification_title" msgid="2918088850910713393">"တာမီနယ်ကို ဖွင့်ထားသည်"</string>
-    <!-- no translation found for service_notification_content (5772901142342308273) -->
-    <skip />
+    <string name="service_notification_content" msgid="5772901142342308273">"တာမီနယ်ဖွင့်ရန် နှိပ်ပါ"</string>
     <string name="service_notification_quit_action" msgid="4888327875869277455">"ပိတ်ရန်"</string>
-<<<<<<< HEAD
-    <!-- no translation found for virgl_enabled (5242525588039698086) -->
-    <skip />
-=======
     <!-- no translation found for service_notification_close_title (1442526433361428844) -->
     <skip />
     <!-- no translation found for service_notification_force_quit_action (3462226330416157775) -->
     <skip />
     <string name="virgl_enabled" msgid="5242525588039698086">"<xliff:g id="ID_1">VirGL</xliff:g> ဖွင့်ထားသည်"</string>
->>>>>>> 86fce208
 </resources>