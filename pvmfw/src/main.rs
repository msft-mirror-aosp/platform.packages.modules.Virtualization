// Copyright 2022, The Android Open Source Project
//
// Licensed under the Apache License, Version 2.0 (the "License");
// you may not use this file except in compliance with the License.
// You may obtain a copy of the License at
//
//     http://www.apache.org/licenses/LICENSE-2.0
//
// Unless required by applicable law or agreed to in writing, software
// distributed under the License is distributed on an "AS IS" BASIS,
// WITHOUT WARRANTIES OR CONDITIONS OF ANY KIND, either express or implied.
// See the License for the specific language governing permissions and
// limitations under the License.

//! pVM firmware.

#![no_main]
#![no_std]
#![feature(default_alloc_error_handler)]
#![feature(ptr_const_cast)] // Stabilized in 1.65.0

mod avb;
mod config;
mod entry;
mod exceptions;
mod fdt;
mod heap;
mod helpers;
mod memory;
mod mmio_guard;
mod mmu;
mod smccc;

use crate::entry::RebootReason;
use avb::PUBLIC_KEY;
<<<<<<< HEAD
use log::{debug, info};

fn main(fdt: &libfdt::Fdt, signed_kernel: &[u8], ramdisk: Option<&[u8]>, bcc: &[u8]) {
=======
use avb_nostd::verify_image;
use log::{debug, error, info};

fn main(
    fdt: &libfdt::Fdt,
    signed_kernel: &[u8],
    ramdisk: Option<&[u8]>,
    bcc: &[u8],
) -> Result<(), RebootReason> {
>>>>>>> eb845777
    info!("pVM firmware");
    debug!("FDT: {:?}", fdt as *const libfdt::Fdt);
    debug!("Signed kernel: {:?} ({:#x} bytes)", signed_kernel.as_ptr(), signed_kernel.len());
    if let Some(rd) = ramdisk {
        debug!("Ramdisk: {:?} ({:#x} bytes)", rd.as_ptr(), rd.len());
    } else {
        debug!("Ramdisk: None");
    }
    debug!("BCC: {:?} ({:#x} bytes)", bcc.as_ptr(), bcc.len());
<<<<<<< HEAD
    debug!("AVB public key: addr={:?}, size={:#x} ({1})", PUBLIC_KEY.as_ptr(), PUBLIC_KEY.len());
    info!("Starting payload...");
=======
    verify_image(signed_kernel, PUBLIC_KEY).map_err(|e| {
        error!("Failed to verify the payload: {e}");
        RebootReason::PayloadVerificationError
    })?;
    info!("Payload verified. Starting payload...");
    Ok(())
>>>>>>> eb845777
}<|MERGE_RESOLUTION|>--- conflicted
+++ resolved
@@ -33,11 +33,6 @@
 
 use crate::entry::RebootReason;
 use avb::PUBLIC_KEY;
-<<<<<<< HEAD
-use log::{debug, info};
-
-fn main(fdt: &libfdt::Fdt, signed_kernel: &[u8], ramdisk: Option<&[u8]>, bcc: &[u8]) {
-=======
 use avb_nostd::verify_image;
 use log::{debug, error, info};
 
@@ -47,7 +42,6 @@
     ramdisk: Option<&[u8]>,
     bcc: &[u8],
 ) -> Result<(), RebootReason> {
->>>>>>> eb845777
     info!("pVM firmware");
     debug!("FDT: {:?}", fdt as *const libfdt::Fdt);
     debug!("Signed kernel: {:?} ({:#x} bytes)", signed_kernel.as_ptr(), signed_kernel.len());
@@ -57,15 +51,10 @@
         debug!("Ramdisk: None");
     }
     debug!("BCC: {:?} ({:#x} bytes)", bcc.as_ptr(), bcc.len());
-<<<<<<< HEAD
-    debug!("AVB public key: addr={:?}, size={:#x} ({1})", PUBLIC_KEY.as_ptr(), PUBLIC_KEY.len());
-    info!("Starting payload...");
-=======
     verify_image(signed_kernel, PUBLIC_KEY).map_err(|e| {
         error!("Failed to verify the payload: {e}");
         RebootReason::PayloadVerificationError
     })?;
     info!("Payload verified. Starting payload...");
     Ok(())
->>>>>>> eb845777
 }