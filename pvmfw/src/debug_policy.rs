// Copyright 2023, The Android Open Source Project
//
// Licensed under the Apache License, Version 2.0 (the "License");
// you may not use this file except in compliance with the License.
// You may obtain a copy of the License at
//
//     http://www.apache.org/licenses/LICENSE-2.0
//
// Unless required by applicable law or agreed to in writing, software
// distributed under the License is distributed on an "AS IS" BASIS,
// WITHOUT WARRANTIES OR CONDITIONS OF ANY KIND, either express or implied.
// See the License for the specific language governing permissions and
// limitations under the License.

//! Support for the debug policy overlay in pvmfw

<<<<<<< HEAD
use crate::cstr;
use alloc::{vec, vec::Vec};
use core::ffi::CStr;
=======
>>>>>>> 6e18ff77
use core::fmt;
use libfdt::FdtError;

#[derive(Debug, Clone)]
pub enum DebugPolicyError {
    /// The provided baseline FDT was invalid or malformed, so cannot access certain node/prop
    Fdt(&'static str, FdtError),
    /// The provided debug policy FDT was invalid or malformed.
    DebugPolicyFdt(&'static str, FdtError),
    /// The overlaid result FDT is invalid or malformed, and may be corrupted.
    OverlaidFdt(&'static str, FdtError),
}

impl fmt::Display for DebugPolicyError {
    fn fmt(&self, f: &mut fmt::Formatter) -> fmt::Result {
        match self {
            Self::Fdt(s, e) => write!(f, "Invalid baseline FDT. {s}: {e}"),
            Self::DebugPolicyFdt(s, e) => write!(f, "Invalid overlay FDT. {s}: {e}"),
            Self::OverlaidFdt(s, e) => write!(f, "Invalid overlaid FDT. {s}: {e}"),
        }
    }
}

/// Applies the debug policy device tree overlay to the pVM DT.
///
/// # Safety
///
/// When an error is returned by this function, the input `Fdt` should be
/// discarded as it may have have been partially corrupted during the overlay
/// application process.
unsafe fn apply_debug_policy(
    fdt: &mut libfdt::Fdt,
    debug_policy: &mut [u8],
) -> Result<(), DebugPolicyError> {
    let overlay = libfdt::Fdt::from_mut_slice(debug_policy)
        .map_err(|e| DebugPolicyError::DebugPolicyFdt("Failed to load debug policy overlay", e))?;

    fdt.unpack().map_err(|e| DebugPolicyError::Fdt("Failed to unpack", e))?;

    let fdt = fdt
        .apply_overlay(overlay)
        .map_err(|e| DebugPolicyError::DebugPolicyFdt("Failed to apply overlay", e))?;

    fdt.pack().map_err(|e| DebugPolicyError::OverlaidFdt("Failed to re-pack", e))
}

<<<<<<< HEAD
/// Disables ramdump by removing crashkernel from bootargs in /chosen.
fn disable_ramdump(fdt: &mut libfdt::Fdt) -> Result<(), DebugPolicyError> {
    let chosen = match fdt
        .node(cstr!("/chosen"))
        .map_err(|e| DebugPolicyError::Fdt("Failed to find /chosen", e))?
    {
        Some(node) => node,
        None => return Ok(()),
    };

    let bootargs = match chosen
        .getprop_str(cstr!("bootargs"))
        .map_err(|e| DebugPolicyError::Fdt("Failed to find bootargs prop", e))?
    {
        Some(value) if !value.to_bytes().is_empty() => value,
        _ => return Ok(()),
    };

    // TODO: Improve add 'crashkernel=17MB' only when it's unnecessary.
    //       Currently 'crashkernel=17MB' in virtualizationservice and passed by
    //       chosen node, because it's not exactly a debug policy but a
    //       configuration. However, it's actually microdroid specific
    //       so we need a way to generalize it.
    let mut args = vec![];
    for arg in bootargs.to_bytes().split(|byte| byte.is_ascii_whitespace()) {
        if arg.is_empty() || arg.starts_with(b"crashkernel=") {
            continue;
        }
        args.push(arg);
    }
    let mut new_bootargs = args.as_slice().join(&b" "[..]);
    new_bootargs.push(b'\0');

    // We've checked existence of /chosen node at the beginning.
    let mut chosen_mut = fdt.node_mut(cstr!("/chosen")).unwrap().unwrap();
    chosen_mut.setprop(cstr!("bootargs"), new_bootargs.as_slice()).map_err(|e| {
        DebugPolicyError::OverlaidFdt("Failed to remove crashkernel. FDT might be corrupted", e)
    })
}

/// Returns true only if fdt has ramdump prop in the /avf/guest/common node with value <1>
fn is_ramdump_enabled(fdt: &libfdt::Fdt) -> Result<bool, DebugPolicyError> {
    let common = match fdt
        .node(cstr!("/avf/guest/common"))
        .map_err(|e| DebugPolicyError::DebugPolicyFdt("Failed to find /avf/guest/common node", e))?
    {
        Some(node) => node,
        None => return Ok(false),
    };

    match common
        .getprop_u32(cstr!("ramdump"))
        .map_err(|e| DebugPolicyError::DebugPolicyFdt("Failed to find ramdump prop", e))?
    {
        Some(1) => Ok(true),
        _ => Ok(false),
    }
}

/// Enables console output by adding kernel.printk.devkmsg and kernel.console to bootargs.
/// This uses hardcoded console name 'hvc0' and it should be match with microdroid's bootconfig.debuggable.
fn enable_console_output(fdt: &mut libfdt::Fdt) -> Result<(), DebugPolicyError> {
    let chosen = match fdt
        .node(cstr!("/chosen"))
        .map_err(|e| DebugPolicyError::Fdt("Failed to find /chosen", e))?
    {
        Some(node) => node,
        None => return Ok(()),
    };

    let bootargs = match chosen
        .getprop_str(cstr!("bootargs"))
        .map_err(|e| DebugPolicyError::Fdt("Failed to find bootargs prop", e))?
    {
        Some(value) if !value.to_bytes().is_empty() => value,
        _ => return Ok(()),
    };

    let mut new_bootargs = Vec::from(bootargs.to_bytes());
    new_bootargs.extend_from_slice(b" printk.devkmsg=on console=hvc0\0");

    // We'll set larger prop, and need to prepare some room first.
    fdt.unpack().map_err(|e| DebugPolicyError::OverlaidFdt("Failed to unpack", e))?;

    // We've checked existence of /chosen node at the beginning.
    let mut chosen_mut = fdt.node_mut(cstr!("/chosen")).unwrap().unwrap();
    chosen_mut.setprop(cstr!("bootargs"), new_bootargs.as_slice()).map_err(|e| {
        DebugPolicyError::OverlaidFdt("Failed to enabled console output. FDT might be corrupted", e)
    })?;

    fdt.pack().map_err(|e| DebugPolicyError::OverlaidFdt("Failed to pack", e))?;
    Ok(())
}

/// Returns true only if fdt has log prop in the /avf/guest/common node with value <1>
fn is_console_output_enabled(fdt: &libfdt::Fdt) -> Result<bool, DebugPolicyError> {
    let common = match fdt
        .node(cstr!("/avf/guest/common"))
        .map_err(|e| DebugPolicyError::DebugPolicyFdt("Failed to find /avf/guest/common node", e))?
    {
        Some(node) => node,
        None => return Ok(false),
    };

    match common
        .getprop_u32(cstr!("log"))
        .map_err(|e| DebugPolicyError::DebugPolicyFdt("Failed to find log prop", e))?
    {
        Some(1) => Ok(true),
        _ => Ok(false),
    }
}

=======
>>>>>>> 6e18ff77
/// Handles debug policies.
///
/// # Safety
///
/// This may corrupt the input `Fdt` when overlaying debug policy or applying
/// ramdump configuration.
pub unsafe fn handle_debug_policy(
    fdt: &mut libfdt::Fdt,
    debug_policy: Option<&mut [u8]>,
) -> Result<(), DebugPolicyError> {
    if let Some(dp) = debug_policy {
        apply_debug_policy(fdt, dp)?;
    }

<<<<<<< HEAD
    // Handles ramdump in the debug policy
    if is_ramdump_enabled(fdt)? {
        info!("ramdump is enabled by debug policy");
    } else {
        disable_ramdump(fdt)?;
    }

    // Handles console output in the debug policy
    if is_console_output_enabled(fdt)? {
        enable_console_output(fdt)?;
        info!("console output is enabled by debug policy");
    }
=======
>>>>>>> 6e18ff77
    Ok(())
}<|MERGE_RESOLUTION|>--- conflicted
+++ resolved
@@ -14,12 +14,6 @@
 
 //! Support for the debug policy overlay in pvmfw
 
-<<<<<<< HEAD
-use crate::cstr;
-use alloc::{vec, vec::Vec};
-use core::ffi::CStr;
-=======
->>>>>>> 6e18ff77
 use core::fmt;
 use libfdt::FdtError;
 
@@ -66,122 +60,6 @@
     fdt.pack().map_err(|e| DebugPolicyError::OverlaidFdt("Failed to re-pack", e))
 }
 
-<<<<<<< HEAD
-/// Disables ramdump by removing crashkernel from bootargs in /chosen.
-fn disable_ramdump(fdt: &mut libfdt::Fdt) -> Result<(), DebugPolicyError> {
-    let chosen = match fdt
-        .node(cstr!("/chosen"))
-        .map_err(|e| DebugPolicyError::Fdt("Failed to find /chosen", e))?
-    {
-        Some(node) => node,
-        None => return Ok(()),
-    };
-
-    let bootargs = match chosen
-        .getprop_str(cstr!("bootargs"))
-        .map_err(|e| DebugPolicyError::Fdt("Failed to find bootargs prop", e))?
-    {
-        Some(value) if !value.to_bytes().is_empty() => value,
-        _ => return Ok(()),
-    };
-
-    // TODO: Improve add 'crashkernel=17MB' only when it's unnecessary.
-    //       Currently 'crashkernel=17MB' in virtualizationservice and passed by
-    //       chosen node, because it's not exactly a debug policy but a
-    //       configuration. However, it's actually microdroid specific
-    //       so we need a way to generalize it.
-    let mut args = vec![];
-    for arg in bootargs.to_bytes().split(|byte| byte.is_ascii_whitespace()) {
-        if arg.is_empty() || arg.starts_with(b"crashkernel=") {
-            continue;
-        }
-        args.push(arg);
-    }
-    let mut new_bootargs = args.as_slice().join(&b" "[..]);
-    new_bootargs.push(b'\0');
-
-    // We've checked existence of /chosen node at the beginning.
-    let mut chosen_mut = fdt.node_mut(cstr!("/chosen")).unwrap().unwrap();
-    chosen_mut.setprop(cstr!("bootargs"), new_bootargs.as_slice()).map_err(|e| {
-        DebugPolicyError::OverlaidFdt("Failed to remove crashkernel. FDT might be corrupted", e)
-    })
-}
-
-/// Returns true only if fdt has ramdump prop in the /avf/guest/common node with value <1>
-fn is_ramdump_enabled(fdt: &libfdt::Fdt) -> Result<bool, DebugPolicyError> {
-    let common = match fdt
-        .node(cstr!("/avf/guest/common"))
-        .map_err(|e| DebugPolicyError::DebugPolicyFdt("Failed to find /avf/guest/common node", e))?
-    {
-        Some(node) => node,
-        None => return Ok(false),
-    };
-
-    match common
-        .getprop_u32(cstr!("ramdump"))
-        .map_err(|e| DebugPolicyError::DebugPolicyFdt("Failed to find ramdump prop", e))?
-    {
-        Some(1) => Ok(true),
-        _ => Ok(false),
-    }
-}
-
-/// Enables console output by adding kernel.printk.devkmsg and kernel.console to bootargs.
-/// This uses hardcoded console name 'hvc0' and it should be match with microdroid's bootconfig.debuggable.
-fn enable_console_output(fdt: &mut libfdt::Fdt) -> Result<(), DebugPolicyError> {
-    let chosen = match fdt
-        .node(cstr!("/chosen"))
-        .map_err(|e| DebugPolicyError::Fdt("Failed to find /chosen", e))?
-    {
-        Some(node) => node,
-        None => return Ok(()),
-    };
-
-    let bootargs = match chosen
-        .getprop_str(cstr!("bootargs"))
-        .map_err(|e| DebugPolicyError::Fdt("Failed to find bootargs prop", e))?
-    {
-        Some(value) if !value.to_bytes().is_empty() => value,
-        _ => return Ok(()),
-    };
-
-    let mut new_bootargs = Vec::from(bootargs.to_bytes());
-    new_bootargs.extend_from_slice(b" printk.devkmsg=on console=hvc0\0");
-
-    // We'll set larger prop, and need to prepare some room first.
-    fdt.unpack().map_err(|e| DebugPolicyError::OverlaidFdt("Failed to unpack", e))?;
-
-    // We've checked existence of /chosen node at the beginning.
-    let mut chosen_mut = fdt.node_mut(cstr!("/chosen")).unwrap().unwrap();
-    chosen_mut.setprop(cstr!("bootargs"), new_bootargs.as_slice()).map_err(|e| {
-        DebugPolicyError::OverlaidFdt("Failed to enabled console output. FDT might be corrupted", e)
-    })?;
-
-    fdt.pack().map_err(|e| DebugPolicyError::OverlaidFdt("Failed to pack", e))?;
-    Ok(())
-}
-
-/// Returns true only if fdt has log prop in the /avf/guest/common node with value <1>
-fn is_console_output_enabled(fdt: &libfdt::Fdt) -> Result<bool, DebugPolicyError> {
-    let common = match fdt
-        .node(cstr!("/avf/guest/common"))
-        .map_err(|e| DebugPolicyError::DebugPolicyFdt("Failed to find /avf/guest/common node", e))?
-    {
-        Some(node) => node,
-        None => return Ok(false),
-    };
-
-    match common
-        .getprop_u32(cstr!("log"))
-        .map_err(|e| DebugPolicyError::DebugPolicyFdt("Failed to find log prop", e))?
-    {
-        Some(1) => Ok(true),
-        _ => Ok(false),
-    }
-}
-
-=======
->>>>>>> 6e18ff77
 /// Handles debug policies.
 ///
 /// # Safety
@@ -196,20 +74,5 @@
         apply_debug_policy(fdt, dp)?;
     }
 
-<<<<<<< HEAD
-    // Handles ramdump in the debug policy
-    if is_ramdump_enabled(fdt)? {
-        info!("ramdump is enabled by debug policy");
-    } else {
-        disable_ramdump(fdt)?;
-    }
-
-    // Handles console output in the debug policy
-    if is_console_output_enabled(fdt)? {
-        enable_console_output(fdt)?;
-        info!("console output is enabled by debug policy");
-    }
-=======
->>>>>>> 6e18ff77
     Ok(())
 }