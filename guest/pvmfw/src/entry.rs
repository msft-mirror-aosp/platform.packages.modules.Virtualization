--- conflicted
+++ resolved
@@ -100,20 +100,9 @@
         },
     };
 
-<<<<<<< HEAD
-    match main_wrapper(fdt_address as usize, payload_start as usize, payload_size as usize) {
-        Ok((entry, bcc)) => jump_to_payload(fdt_address, entry.try_into().unwrap(), bcc),
-        Err(e) => {
-            const REBOOT_REASON_CONSOLE: usize = 1;
-            console_writeln!(REBOOT_REASON_CONSOLE, "{}", e.as_avf_reboot_string());
-            reboot()
-        }
-    }
-=======
     const REBOOT_REASON_CONSOLE: usize = 1;
     console_writeln!(REBOOT_REASON_CONSOLE, "{}", reboot_reason.as_avf_reboot_string());
     reboot()
->>>>>>> 86fce208
 
     // if we reach this point and return, vmbase::entry::rust_entry() will call power::shutdown().
 }
@@ -126,11 +115,7 @@
     fdt: usize,
     payload: usize,
     payload_size: usize,
-<<<<<<< HEAD
-) -> Result<(usize, Range<usize>), RebootReason> {
-=======
 ) -> Result<(NextStage, MemorySlices<'a>), RebootReason> {
->>>>>>> 86fce208
     // Limitations in this function:
     // - only access MMIO once (and while) it has been mapped and configured
     // - only perform logging once the logger has been initialized
@@ -162,12 +147,9 @@
         config_entries.vm_dtbo,
         config_entries.vm_ref_dt,
     )?;
-<<<<<<< HEAD
-=======
     slices.add_dice_chain(next_bcc);
     // Keep UART MMIO_GUARD-ed for debuggable payloads, to enable earlycon.
     let keep_uart = cfg!(debuggable_vms_improvements) && debuggable_payload;
->>>>>>> 86fce208
 
     // Writable-dirty regions will be flushed when MemoryTracker is dropped.
     config_entries.bcc.zeroize();
@@ -176,18 +158,8 @@
         error!("Failed to unshare MMIO ranges: {e}");
         RebootReason::InternalError
     })?;
-    // Call unshare_all_memory here (instead of relying on the dtor) while UART is still mapped.
     unshare_all_memory();
 
-<<<<<<< HEAD
-    if cfg!(debuggable_vms_improvements) && debuggable_payload {
-        // Keep UART MMIO_GUARD-ed for debuggable payloads, to enable earlycon.
-    } else {
-        unshare_uart().map_err(|e| {
-            error!("Failed to unshare the UART: {e}");
-            RebootReason::InternalError
-        })?;
-=======
     let next_stage = select_next_stage(slices.kernel, keep_uart);
 
     Ok((next_stage, slices))
@@ -198,7 +170,6 @@
         NextStage::LinuxBootWithUart(kernel.as_ptr() as _)
     } else {
         NextStage::LinuxBoot(kernel.as_ptr() as _)
->>>>>>> 86fce208
     }
 }
 
@@ -214,10 +185,6 @@
 
     deactivate_dynamic_page_tables();
 
-    Ok((slices.kernel.as_ptr() as usize, next_bcc))
-}
-
-fn jump_to_payload(fdt_address: u64, payload_start: u64, bcc: Range<usize>) -> ! {
     const ASM_STP_ALIGN: usize = size_of::<u64>() * 2;
     const SCTLR_EL1_RES1: u64 = (0b11 << 28) | (0b101 << 20) | (0b1 << 11);
     // Stage 1 instruction access cacheability is unaffected.
