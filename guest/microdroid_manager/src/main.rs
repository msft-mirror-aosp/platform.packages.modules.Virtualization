--- conflicted
+++ resolved
@@ -50,7 +50,6 @@
 use rustutils::sockets::android_get_control_socket;
 use rustutils::system_properties;
 use rustutils::system_properties::PropertyWatcher;
-use safe_ownedfd::take_fd_ownership;
 use secretkeeper_comm::data_types::ID_SIZE;
 use std::borrow::Cow::{Borrowed, Owned};
 use std::env;
@@ -204,11 +203,7 @@
     );
     info!("started.");
 
-<<<<<<< HEAD
-    let vm_payload_service_fd = prepare_vm_payload_service_socket()?;
-=======
     let vm_payload_service_fd = android_get_control_socket(VM_PAYLOAD_SERVICE_SOCKET_NAME)?;
->>>>>>> b68953cb
 
     load_crashkernel_if_supported().context("Failed to load crashkernel")?;
 
@@ -273,7 +268,7 @@
     // Verify the payload before using it.
     let extracted_data = verify_payload(metadata, saved_data.as_ref())
         .context("Payload verification failed")
-        .map_err(|e| MicrodroidError::PayloadVerificationFailed(e.to_string()))?;
+        .map_err(|e| MicrodroidError::PayloadVerificationFailed(format!("{:?}", e)))?;
 
     // In case identity is ignored (by debug policy), we should reuse existing payload data, even
     // when the payload is changed. This is to keep the derived secret same as before.
@@ -489,15 +484,6 @@
         .context("Could not connect to IVirtualMachineService")
 }
 
-<<<<<<< HEAD
-/// Prepares a socket file descriptor for the vm payload service.
-fn prepare_vm_payload_service_socket() -> Result<OwnedFd> {
-    let raw_fd = android_get_control_socket(VM_PAYLOAD_SERVICE_SOCKET_NAME)?;
-    Ok(take_fd_ownership(raw_fd)?)
-}
-
-=======
->>>>>>> b68953cb
 fn is_strict_boot() -> bool {
     Path::new(AVF_STRICT_BOOT).exists()
 }
