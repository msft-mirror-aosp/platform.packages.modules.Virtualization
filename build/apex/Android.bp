--- conflicted
+++ resolved
@@ -149,13 +149,12 @@
             "microdroid_gki-android15-6.6_kernel",
             "microdroid_gki-android15-6.6.json",
         ],
-<<<<<<< HEAD
         "android16_612": [
             "microdroid_gki-android16-6.12_initrd_debuggable",
             "microdroid_gki-android16-6.12_initrd_normal",
             "microdroid_gki-android16-6.12_kernel",
             "microdroid_gki-android16-6.12.json",
-=======
+        ],
         // Internal option used by pkvm team while developing new features.
         // Should not be used on production kernels.
         "pkvm_experimental": [
@@ -163,7 +162,6 @@
             "microdroid_gki-pkvm_experimental_initrd_normal",
             "microdroid_gki-pkvm_experimental_kernel",
             "microdroid_gki-pkvm_experimental.json",
->>>>>>> 2b5264f3
         ],
         default: [],
     }) + select(release_flag("RELEASE_AVF_ENABLE_DEVICE_ASSIGNMENT"), {
